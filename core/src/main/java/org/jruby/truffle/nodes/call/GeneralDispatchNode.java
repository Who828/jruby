/*
 * Copyright (c) 2013 Oracle and/or its affiliates. All rights reserved. This
 * code is released under a tri EPL/GPL/LGPL license. You can use it,
 * redistribute it and/or modify it under the terms of the:
 *
 * Eclipse Public License version 1.0
 * GNU General Public License version 2
 * GNU Lesser General Public License version 2.1
 */
package org.jruby.truffle.nodes.call;

import com.oracle.truffle.api.*;
import com.oracle.truffle.api.source.*;
import com.oracle.truffle.api.frame.*;
import com.oracle.truffle.api.nodes.IndirectCallNode;
import com.oracle.truffle.api.nodes.NodeCost;
import com.oracle.truffle.api.nodes.NodeInfo;
import org.jruby.common.IRubyWarnings;
import org.jruby.truffle.runtime.*;
import org.jruby.truffle.runtime.control.RaiseException;
import org.jruby.truffle.runtime.core.*;
import org.jruby.truffle.runtime.lookup.LookupNode;
import org.jruby.truffle.runtime.methods.*;

import java.util.HashMap;
import java.util.Map;

@NodeInfo(cost = NodeCost.MEGAMORPHIC)
public class GeneralDispatchNode extends BoxedDispatchNode {

    private final String name;
    private final Map<LookupNode, MethodCacheEntry> cache = new HashMap<>();
    @CompilerDirectives.CompilationFinal private boolean hasAnyMethodsMissing = false;

    @Child protected IndirectCallNode callNode;

    public GeneralDispatchNode(RubyContext context, String name) {
        super(context);
        assert name != null;
        this.name = name;
        callNode = Truffle.getRuntime().createIndirectCallNode();
    }

    @Override
    public Object dispatch(VirtualFrame frame, RubyBasicObject receiverObject, RubyProc blockObject, Object[] argumentsObjects) {
        MethodCacheEntry entry = lookupInCache(receiverObject.getLookupNode());

        if (entry == null) {
            CompilerDirectives.transferToInterpreterAndInvalidate();

            final RubyBasicObject boxedCallingSelf = getContext().getCoreLibrary().box(RubyArguments.getSelf(frame.getArguments()));

            try {
                entry = new MethodCacheEntry(lookup(boxedCallingSelf, receiverObject, name), false);
            } catch (UseMethodMissingException e) {
                try {
                    entry = new MethodCacheEntry(lookup(boxedCallingSelf, receiverObject, "method_missing"), true);
                } catch (UseMethodMissingException e2) {
                    throw new RaiseException(getContext().getCoreLibrary().runtimeError(receiverObject.toString() + " didn't have a #method_missing"));
                }
            }

            if (entry.isMethodMissing()) {
                hasAnyMethodsMissing = true;
            }

            cache.put(receiverObject.getLookupNode(), entry);

<<<<<<< HEAD
            if (cache.size() > Options.TRUFFLE_GENERAL_DISPATCH_SIZE_WARNING_THRESHOLD.load()) {
                final String message = "general call node cache has " + cache.size() + " entries";

                final SourceSection sourceSection = getEncapsulatingSourceSection();

                if (sourceSection instanceof NullSourceSection) {
                    getContext().getRuntime().getWarnings().warn(IRubyWarnings.ID.TRUFFLE, sourceSection.getIdentifier(), message);
                } else {
                    getContext().getRuntime().getWarnings().warn(IRubyWarnings.ID.TRUFFLE, sourceSection.getSource().getName(), sourceSection.getStartLine(), message);
                }
=======
            if (cache.size() > RubyContext.GENERAL_DISPATCH_SIZE_WARNING_THRESHOLD) {
                getContext().getRuntime().getWarnings().warn(IRubyWarnings.ID.TRUFFLE, getEncapsulatingSourceSection().getSource().getName(), getEncapsulatingSourceSection().getStartLine(), "general call node cache has " + cache.size() + " entries");
>>>>>>> a753f8e3
            }
        }

        final Object[] argumentsToUse;

        if (hasAnyMethodsMissing && entry.isMethodMissing()) {
            final Object[] modifiedArgumentsObjects = new Object[1 + argumentsObjects.length];
            modifiedArgumentsObjects[0] = getContext().newSymbol(name);
            System.arraycopy(argumentsObjects, 0, modifiedArgumentsObjects, 1, argumentsObjects.length);
            argumentsToUse = modifiedArgumentsObjects;
        } else {
            argumentsToUse = argumentsObjects;
        }

        return callNode.call(frame, entry.getMethod().getCallTarget(), RubyArguments.pack(entry.getMethod().getDeclarationFrame(), receiverObject, blockObject, argumentsToUse));
    }

    @Override
    public boolean doesRespondTo(VirtualFrame frame, RubyBasicObject receiverObject) {
        // TODO(CS): copy-and-paste of the above - needs to be factored out

        MethodCacheEntry entry = lookupInCache(receiverObject.getLookupNode());

        if (entry == null) {
            CompilerDirectives.transferToInterpreterAndInvalidate();

            final RubyBasicObject boxedCallingSelf = getContext().getCoreLibrary().box(RubyArguments.getSelf(frame.getArguments()));

            try {
                entry = new MethodCacheEntry(lookup(boxedCallingSelf, receiverObject, name), false);
            } catch (UseMethodMissingException e) {
                try {
                    entry = new MethodCacheEntry(lookup(boxedCallingSelf, receiverObject, "method_missing"), true);
                } catch (UseMethodMissingException e2) {
                    throw new RaiseException(getContext().getCoreLibrary().runtimeError(receiverObject.toString() + " didn't have a #method_missing"));
                }
            }

            if (entry.isMethodMissing()) {
                hasAnyMethodsMissing = true;
            }

            cache.put(receiverObject.getLookupNode(), entry);

            if (cache.size() > RubyContext.GENERAL_DISPATCH_SIZE_WARNING_THRESHOLD) {
                getContext().getRuntime().getWarnings().warn(IRubyWarnings.ID.TRUFFLE, getEncapsulatingSourceSection().getSource().getName(), getEncapsulatingSourceSection().getStartLine(), "general call node cache has " + cache.size() + " entries");
            }
        }

        return !entry.isMethodMissing();
    }

    @CompilerDirectives.SlowPath
    public MethodCacheEntry lookupInCache(LookupNode lookupNode) {
        return cache.get(lookupNode);
    }

    private class MethodCacheEntry {

        private final RubyMethod method;
        private final boolean methodMissing;

        private MethodCacheEntry(RubyMethod method, boolean methodMissing) {
            assert method != null;
            this.method = method;
            this.methodMissing = methodMissing;
        }

        public RubyMethod getMethod() {
            return method;
        }

        public boolean isMethodMissing() {
            return methodMissing;
        }
    }

}<|MERGE_RESOLUTION|>--- conflicted
+++ resolved
@@ -10,11 +10,12 @@
 package org.jruby.truffle.nodes.call;
 
 import com.oracle.truffle.api.*;
-import com.oracle.truffle.api.source.*;
 import com.oracle.truffle.api.frame.*;
 import com.oracle.truffle.api.nodes.IndirectCallNode;
 import com.oracle.truffle.api.nodes.NodeCost;
 import com.oracle.truffle.api.nodes.NodeInfo;
+import com.oracle.truffle.api.source.NullSourceSection;
+import com.oracle.truffle.api.source.SourceSection;
 import org.jruby.common.IRubyWarnings;
 import org.jruby.truffle.runtime.*;
 import org.jruby.truffle.runtime.control.RaiseException;
@@ -66,21 +67,16 @@
 
             cache.put(receiverObject.getLookupNode(), entry);
 
-<<<<<<< HEAD
-            if (cache.size() > Options.TRUFFLE_GENERAL_DISPATCH_SIZE_WARNING_THRESHOLD.load()) {
-                final String message = "general call node cache has " + cache.size() + " entries";
-
+            if (cache.size() > RubyContext.GENERAL_DISPATCH_SIZE_WARNING_THRESHOLD) {
                 final SourceSection sourceSection = getEncapsulatingSourceSection();
 
+                // TODO(CS): figure out why we don't have proper source sections here
+
                 if (sourceSection instanceof NullSourceSection) {
-                    getContext().getRuntime().getWarnings().warn(IRubyWarnings.ID.TRUFFLE, sourceSection.getIdentifier(), message);
+                    getContext().getRuntime().getWarnings().warn(IRubyWarnings.ID.TRUFFLE, "(unknown)", 0, "general call node cache has " + cache.size() + " entries");
                 } else {
-                    getContext().getRuntime().getWarnings().warn(IRubyWarnings.ID.TRUFFLE, sourceSection.getSource().getName(), sourceSection.getStartLine(), message);
+                    getContext().getRuntime().getWarnings().warn(IRubyWarnings.ID.TRUFFLE, getEncapsulatingSourceSection().getSource().getName(), getEncapsulatingSourceSection().getStartLine(), "general call node cache has " + cache.size() + " entries");
                 }
-=======
-            if (cache.size() > RubyContext.GENERAL_DISPATCH_SIZE_WARNING_THRESHOLD) {
-                getContext().getRuntime().getWarnings().warn(IRubyWarnings.ID.TRUFFLE, getEncapsulatingSourceSection().getSource().getName(), getEncapsulatingSourceSection().getStartLine(), "general call node cache has " + cache.size() + " entries");
->>>>>>> a753f8e3
             }
         }
 
