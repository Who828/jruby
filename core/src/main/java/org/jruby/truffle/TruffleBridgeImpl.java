/*
 * Copyright (c) 2013 Oracle and/or its affiliates. All rights reserved. This
 * code is released under a tri EPL/GPL/LGPL license. You can use it,
 * redistribute it and/or modify it under the terms of the:
 *
 * Eclipse Public License version 1.0
 * GNU General Public License version 2
 * GNU Lesser General Public License version 2.1
 */
package org.jruby.truffle;

import com.oracle.truffle.api.CallTarget;
<<<<<<< HEAD
import com.oracle.truffle.api.source.Source;
=======
import com.oracle.truffle.api.Source;
>>>>>>> b0c34e3c
import com.oracle.truffle.api.Truffle;
import com.oracle.truffle.api.frame.MaterializedFrame;
import org.jruby.TruffleBridge;
import org.jruby.internal.runtime.methods.DynamicMethod;
import org.jruby.runtime.builtin.IRubyObject;
import org.jruby.truffle.nodes.core.CoreMethodNodeManager;
import org.jruby.truffle.nodes.methods.MethodDefinitionNode;
import org.jruby.truffle.runtime.NilPlaceholder;
import org.jruby.truffle.runtime.RubyArguments;
import org.jruby.truffle.runtime.RubyContext;
import org.jruby.truffle.runtime.RubyParserResult;
import org.jruby.truffle.runtime.backtrace.Backtrace;
import org.jruby.truffle.runtime.backtrace.MRIBacktraceFormatter;
import org.jruby.truffle.runtime.control.RaiseException;
import org.jruby.truffle.runtime.core.RubyArray;
import org.jruby.truffle.runtime.core.RubyException;
import org.jruby.truffle.translator.TranslatorDriver;

import java.io.IOException;

public class TruffleBridgeImpl implements TruffleBridge {

    private final org.jruby.Ruby runtime;
    private final RubyContext truffleContext;

    public TruffleBridgeImpl(org.jruby.Ruby runtime) {
        assert runtime != null;

        this.runtime = runtime;

        // Set up a context

        truffleContext = new RubyContext(runtime);
    }

    @Override
    public void init() {
        if (RubyContext.PRINT_RUNTIME) {
            runtime.getInstanceConfig().getError().println("jruby: using " + Truffle.getRuntime().getName());
        }

        // Bring in core method nodes

        CoreMethodNodeManager.addStandardMethods(truffleContext.getCoreLibrary().getObjectClass());

        // Give the core library manager a chance to tweak some of those methods

        truffleContext.getCoreLibrary().initializeAfterMethodsAdded();

        // Set program arguments

        for (IRubyObject arg : ((org.jruby.RubyArray) runtime.getObject().getConstant("ARGV")).toJavaArray()) {
            assert arg != null;

            truffleContext.getCoreLibrary().getArgv().slowPush(truffleContext.makeString(arg.toString()));
        }

        // Set the load path

        final RubyArray loadPath = (RubyArray) truffleContext.getCoreLibrary().getGlobalVariablesObject().getInstanceVariable("$:");

        for (IRubyObject path : ((org.jruby.RubyArray) runtime.getLoadService().getLoadPath()).toJavaArray()) {
            loadPath.slowPush(truffleContext.makeString(path.toString()));
        }

        // Hook

        if (truffleContext.getHooks() != null) {
            truffleContext.getHooks().afterInit(truffleContext);
        }
    }

    @Override
    public TruffleMethod truffelize(DynamicMethod originalMethod, org.jruby.ast.ArgsNode argsNode, org.jruby.ast.Node bodyNode) {
        final MethodDefinitionNode methodDefinitionNode = truffleContext.getTranslator().parse(truffleContext, null, argsNode, bodyNode, null);
        return new TruffleMethod(originalMethod, Truffle.getRuntime().createCallTarget(methodDefinitionNode.getMethodRootNode()));
    }

    @Override
    public Object execute(TranslatorDriver.ParserContext parserContext, Object self, MaterializedFrame parentFrame, org.jruby.ast.RootNode rootNode) {
        try {
<<<<<<< HEAD
            final Source source;

            try {
                source = Source.fromFileName(rootNode.getPosition().getFile());
            } catch (IOException e) {
                throw new RuntimeException(e);
            }

            final RubyParserResult parseResult = truffleContext.getTranslator().parse(null, truffleContext, source, parserContext, parentFrame, rootNode);
=======
            final String inputFile = rootNode.getPosition().getFile();

            final Source source;

            if (inputFile.equals("-e")) {
                // TODO(CS): what if a file is legitimately called -e?
                source = truffleContext.getSourceManager().get("-e", runtime.getInstanceConfig().getInlineScript().toString());
            } else {
                source = truffleContext.getSourceManager().get(inputFile);
            }

            final RubyParserResult parseResult = truffleContext.getTranslator().parse(truffleContext, source, parserContext, parentFrame, null);
>>>>>>> b0c34e3c
            final CallTarget callTarget = Truffle.getRuntime().createCallTarget(parseResult.getRootNode());
            return callTarget.call(RubyArguments.pack(parentFrame, self, null));
        } catch (RaiseException e) {
            // TODO(CS): what's this cast about?
            final RubyException rubyException = (RubyException) e.getRubyException();

            for (String line : Backtrace.DISPLAY_FORMATTER.format(truffleContext, rubyException, rubyException.getBacktrace())) {
                System.err.println(line);
            }

            return NilPlaceholder.INSTANCE;
        }
    }

    @Override
    public IRubyObject toJRuby(Object object) {
        return truffleContext.toJRuby(object);
    }

    @Override
    public Object toTruffle(IRubyObject object) {
        return truffleContext.toTruffle(object);
    }

    @Override
    public void shutdown() {
        truffleContext.shutdown();
    }

}<|MERGE_RESOLUTION|>--- conflicted
+++ resolved
@@ -10,11 +10,7 @@
 package org.jruby.truffle;
 
 import com.oracle.truffle.api.CallTarget;
-<<<<<<< HEAD
 import com.oracle.truffle.api.source.Source;
-=======
-import com.oracle.truffle.api.Source;
->>>>>>> b0c34e3c
 import com.oracle.truffle.api.Truffle;
 import com.oracle.truffle.api.frame.MaterializedFrame;
 import org.jruby.TruffleBridge;
@@ -27,7 +23,6 @@
 import org.jruby.truffle.runtime.RubyContext;
 import org.jruby.truffle.runtime.RubyParserResult;
 import org.jruby.truffle.runtime.backtrace.Backtrace;
-import org.jruby.truffle.runtime.backtrace.MRIBacktraceFormatter;
 import org.jruby.truffle.runtime.control.RaiseException;
 import org.jruby.truffle.runtime.core.RubyArray;
 import org.jruby.truffle.runtime.core.RubyException;
@@ -96,30 +91,18 @@
     @Override
     public Object execute(TranslatorDriver.ParserContext parserContext, Object self, MaterializedFrame parentFrame, org.jruby.ast.RootNode rootNode) {
         try {
-<<<<<<< HEAD
-            final Source source;
-
-            try {
-                source = Source.fromFileName(rootNode.getPosition().getFile());
-            } catch (IOException e) {
-                throw new RuntimeException(e);
-            }
-
-            final RubyParserResult parseResult = truffleContext.getTranslator().parse(null, truffleContext, source, parserContext, parentFrame, rootNode);
-=======
             final String inputFile = rootNode.getPosition().getFile();
 
             final Source source;
 
             if (inputFile.equals("-e")) {
                 // TODO(CS): what if a file is legitimately called -e?
-                source = truffleContext.getSourceManager().get("-e", runtime.getInstanceConfig().getInlineScript().toString());
+                source = Source.asPseudoFile(runtime.getInstanceConfig().getInlineScript().toString(), "-e");
             } else {
-                source = truffleContext.getSourceManager().get(inputFile);
+                source = Source.fromFileName(inputFile);
             }
 
             final RubyParserResult parseResult = truffleContext.getTranslator().parse(truffleContext, source, parserContext, parentFrame, null);
->>>>>>> b0c34e3c
             final CallTarget callTarget = Truffle.getRuntime().createCallTarget(parseResult.getRootNode());
             return callTarget.call(RubyArguments.pack(parentFrame, self, null));
         } catch (RaiseException e) {
@@ -131,6 +114,8 @@
             }
 
             return NilPlaceholder.INSTANCE;
+        } catch (IOException e) {
+            throw new RuntimeException(e);
         }
     }
 
