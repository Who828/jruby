/*
 * Copyright (c) 2013, 2014 Oracle and/or its affiliates. All rights reserved. This
 * code is released under a tri EPL/GPL/LGPL license. You can use it,
 * redistribute it and/or modify it under the terms of the:
 *
 * Eclipse Public License version 1.0
 * GNU General Public License version 2
 * GNU Lesser General Public License version 2.1
 */
package org.jruby.truffle.runtime.core;

import org.jruby.truffle.nodes.RubyNode;
import org.jruby.truffle.nodes.objects.Allocator;
import org.jruby.truffle.runtime.RubyContext;
<<<<<<< HEAD
=======

import java.util.Date;

/**
 * Represents the Ruby {@code Time} class. This is a very rough implementation and is only really
 * enough to run benchmark harnesses.
 */
>>>>>>> 2eb920db

public class RubyTime extends RubyBasicObject {

    private long seconds;
    private long nanoseconds;

    public RubyTime(RubyClass timeClass, long seconds, long nanoseconds) {
        super(timeClass);
        this.seconds = seconds;
        this.nanoseconds = nanoseconds;
    }

    public static class TimeAllocator implements Allocator {

        @Override
        public RubyBasicObject allocate(RubyContext context, RubyClass rubyClass, RubyNode currentNode) {
            return new RubyTime(rubyClass, 0, 0);
        }

    }

    public long getSeconds() {
        return seconds;
    }

    public void setSeconds(long nanoseconds) {
        this.seconds = seconds;
    }

    public long getNanoseconds() {
        return nanoseconds;
    }

    public void setNanoseconds(long nanoseconds) {
        this.nanoseconds = nanoseconds;
    }

}<|MERGE_RESOLUTION|>--- conflicted
+++ resolved
@@ -12,16 +12,6 @@
 import org.jruby.truffle.nodes.RubyNode;
 import org.jruby.truffle.nodes.objects.Allocator;
 import org.jruby.truffle.runtime.RubyContext;
-<<<<<<< HEAD
-=======
-
-import java.util.Date;
-
-/**
- * Represents the Ruby {@code Time} class. This is a very rough implementation and is only really
- * enough to run benchmark harnesses.
- */
->>>>>>> 2eb920db
 
 public class RubyTime extends RubyBasicObject {
 
@@ -47,7 +37,7 @@
         return seconds;
     }
 
-    public void setSeconds(long nanoseconds) {
+    public void setSeconds(long seconds) {
         this.seconds = seconds;
     }
 
