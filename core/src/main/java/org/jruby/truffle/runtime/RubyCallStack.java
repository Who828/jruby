/*
 * Copyright (c) 2014 Oracle and/or its affiliates. All rights reserved. This
 * code is released under a tri EPL/GPL/LGPL license. You can use it,
 * redistribute it and/or modify it under the terms of the:
 *
 * Eclipse Public License version 1.0
 * GNU General Public License version 2
 * GNU Lesser General Public License version 2.1
 */
package org.jruby.truffle.runtime;

import com.oracle.truffle.api.*;
import com.oracle.truffle.api.frame.*;
import com.oracle.truffle.api.nodes.Node;
import com.oracle.truffle.api.nodes.RootNode;
import org.jruby.truffle.nodes.RubyRootNode;
import org.jruby.truffle.runtime.backtrace.Activation;
import org.jruby.truffle.runtime.backtrace.Backtrace;
import org.jruby.truffle.runtime.core.*;
import org.jruby.truffle.runtime.methods.RubyMethod;
import org.jruby.util.cli.Options;

import java.util.ArrayList;

public abstract class RubyCallStack {

    public static RubyMethod getCurrentMethod() {
        CompilerAsserts.neverPartOfCompilation();

        RubyMethod method;

        final FrameInstance currentFrame = Truffle.getRuntime().getCurrentFrame();

        method = getMethod(currentFrame);

        if (method != null) {
            return method;
        }

        method = Truffle.getRuntime().iterateFrames(new FrameInstanceVisitor<RubyMethod>() {

            @Override
            public RubyMethod visitFrame(FrameInstance frameInstance) {
                return getMethod(frameInstance);
            }

        });

        if (method != null) {
            return method;
        }

        return null;
    }

    private static RubyMethod getMethod(FrameInstance frame) {
        CompilerAsserts.neverPartOfCompilation();

        if (frame == null) {
            return null;
        }

        final CallTarget callTarget = frame.getCallTarget();

        if (!(callTarget instanceof RootCallTarget)) {
            return null;
        }

        final RootCallTarget rootCallTarget = (RootCallTarget) callTarget;

        final RootNode rootNode = rootCallTarget.getRootNode();

        if (!(rootNode instanceof RubyRootNode)) {
            return null;
        }

        final RubyRootNode rubyRootNode = (RubyRootNode) rootNode;

        return RubyMethod.getMethod(rubyRootNode.getSharedMethodInfo());
    }

    public static RubyModule getCurrentDeclaringModule() {
        CompilerAsserts.neverPartOfCompilation();

        return getCurrentMethod().getDeclaringModule();
    }

    public static String getFilename(){
        return Truffle.getRuntime().getCallerFrame().getCallNode().getEncapsulatingSourceSection().getSource().getName();
    }

    public static int getLineNumber(){
        return Truffle.getRuntime().getCallerFrame().getCallNode().getEncapsulatingSourceSection().getStartLine();
    }

    public static Backtrace getBacktrace(Node currentNode) {
        final ArrayList<Activation> activations = new ArrayList<>();

<<<<<<< HEAD
=======
        if (Options.TRUFFLE_BACKTRACE_GENERATE.load()) {
>>>>>>> b0c34e3c
        /*
         * TODO(cs): if this materializing the frames proves really expensive
         * we might want to make it optional - I think it's only used for some
         * features beyond what MRI does like printing locals in backtraces.
         */
<<<<<<< HEAD

        activations.add(new Activation(getCurrentMethod(), currentNode, Truffle.getRuntime().getCurrentFrame().getFrame(FrameInstance.FrameAccess.MATERIALIZE, false).materialize()));

        Truffle.getRuntime().iterateFrames(new FrameInstanceVisitor<RubyMethod>() {

            @Override
            public RubyMethod visitFrame(FrameInstance frameInstance) {
                activations.add(new Activation(getMethod(frameInstance), frameInstance.getCallNode(),
                        frameInstance.getFrame(FrameInstance.FrameAccess.MATERIALIZE, true).materialize()));
                return null;
            }

        });
=======

            if (Truffle.getRuntime().getCurrentFrame() != null) {
                activations.add(new Activation(getCurrentMethod(), currentNode, Truffle.getRuntime().getCurrentFrame().getFrame(FrameInstance.FrameAccess.MATERIALIZE, true).materialize()));
            }

            for (FrameInstance frame : Truffle.getRuntime().getStackTrace()) {
                activations.add(new Activation(getMethod(frame), frame.getCallNode(), frame.getFrame(FrameInstance.FrameAccess.MATERIALIZE, true).materialize()));
            }
        }
>>>>>>> b0c34e3c

        return new Backtrace(activations.toArray(new Activation[activations.size()]));
    }

}<|MERGE_RESOLUTION|>--- conflicted
+++ resolved
@@ -96,40 +96,26 @@
     public static Backtrace getBacktrace(Node currentNode) {
         final ArrayList<Activation> activations = new ArrayList<>();
 
-<<<<<<< HEAD
-=======
         if (Options.TRUFFLE_BACKTRACE_GENERATE.load()) {
->>>>>>> b0c34e3c
         /*
          * TODO(cs): if this materializing the frames proves really expensive
          * we might want to make it optional - I think it's only used for some
          * features beyond what MRI does like printing locals in backtraces.
          */
-<<<<<<< HEAD
 
-        activations.add(new Activation(getCurrentMethod(), currentNode, Truffle.getRuntime().getCurrentFrame().getFrame(FrameInstance.FrameAccess.MATERIALIZE, false).materialize()));
+            activations.add(new Activation(getCurrentMethod(), currentNode, Truffle.getRuntime().getCurrentFrame().getFrame(FrameInstance.FrameAccess.MATERIALIZE, false).materialize()));
 
-        Truffle.getRuntime().iterateFrames(new FrameInstanceVisitor<RubyMethod>() {
+            Truffle.getRuntime().iterateFrames(new FrameInstanceVisitor<RubyMethod>() {
 
-            @Override
-            public RubyMethod visitFrame(FrameInstance frameInstance) {
-                activations.add(new Activation(getMethod(frameInstance), frameInstance.getCallNode(),
-                        frameInstance.getFrame(FrameInstance.FrameAccess.MATERIALIZE, true).materialize()));
-                return null;
-            }
+                @Override
+                public RubyMethod visitFrame(FrameInstance frameInstance) {
+                    activations.add(new Activation(getMethod(frameInstance), frameInstance.getCallNode(),
+                            frameInstance.getFrame(FrameInstance.FrameAccess.MATERIALIZE, true).materialize()));
+                    return null;
+                }
 
-        });
-=======
-
-            if (Truffle.getRuntime().getCurrentFrame() != null) {
-                activations.add(new Activation(getCurrentMethod(), currentNode, Truffle.getRuntime().getCurrentFrame().getFrame(FrameInstance.FrameAccess.MATERIALIZE, true).materialize()));
-            }
-
-            for (FrameInstance frame : Truffle.getRuntime().getStackTrace()) {
-                activations.add(new Activation(getMethod(frame), frame.getCallNode(), frame.getFrame(FrameInstance.FrameAccess.MATERIALIZE, true).materialize()));
-            }
+            });
         }
->>>>>>> b0c34e3c
 
         return new Backtrace(activations.toArray(new Activation[activations.size()]));
     }
