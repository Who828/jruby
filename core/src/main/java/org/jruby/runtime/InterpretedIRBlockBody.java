package org.jruby.runtime;

import org.jruby.Ruby;
import org.jruby.RubyArray;
import org.jruby.RubyModule;
import org.jruby.common.IRubyWarnings.ID;
import org.jruby.ir.IRClosure;
import org.jruby.ir.interpreter.Interpreter;
import org.jruby.runtime.Block.Type;
import org.jruby.runtime.builtin.IRubyObject;

public class InterpretedIRBlockBody extends ContextAwareBlockBody {
    protected final IRClosure closure;

    public InterpretedIRBlockBody(IRClosure closure, Arity arity, int argumentType) {
        super(closure.getStaticScope(), arity, -1);
        this.closure = closure;
    }

    @Override
    public String[] getParameterList() {
        return this.closure.getParameterList();
    }

    @Override
    public IRubyObject call(ThreadContext context, Binding binding, Block.Type type) {
        return call(context, IRubyObject.NULL_ARRAY, binding, type, Block.NULL_BLOCK);
    }

    @Override
    public IRubyObject call(ThreadContext context, IRubyObject arg0, Binding binding, Block.Type type) {
        return call(context, new IRubyObject[] {arg0}, binding, type, Block.NULL_BLOCK);
    }

    @Override
    public IRubyObject call(ThreadContext context, IRubyObject arg0, IRubyObject arg1, Binding binding, Block.Type type) {
        return call(context, new IRubyObject[] {arg0, arg1}, binding, type, Block.NULL_BLOCK);
    }

    @Override
    public IRubyObject call(ThreadContext context, IRubyObject arg0, IRubyObject arg1, IRubyObject arg2, Binding binding, Block.Type type) {
        return call(context, new IRubyObject[] {arg0, arg1, arg2}, binding, type, Block.NULL_BLOCK);
    }

    @Override
    public IRubyObject call(ThreadContext context, IRubyObject[] args, Binding binding, Block.Type type) {
        return call(context, args, binding, type, Block.NULL_BLOCK);
    }

    @Override
    public IRubyObject call(ThreadContext context, IRubyObject[] args, Binding binding, Block.Type type, Block block) {
        return commonYieldPath(context, prepareArgumentsForCall(context, args, type), null, null, binding, type, block);
    }

    @Override
    public IRubyObject yieldSpecific(ThreadContext context, Binding binding, Block.Type type) {
        IRubyObject[] args = IRubyObject.NULL_ARRAY;
        if (type == Block.Type.LAMBDA) {
            arity().checkArity(context.runtime, args);
        }
        return commonYieldPath(context, args, null, null, binding, type, Block.NULL_BLOCK);
    }

    @Override
    public IRubyObject yieldSpecific(ThreadContext context, IRubyObject arg0, Binding binding, Block.Type type) {
        if (arg0 instanceof RubyArray) {
		    // Unwrap the array arg
            IRubyObject[] args;
            if (type == Block.Type.LAMBDA) {
                args = ((RubyArray)arg0).toJavaArray();
                arity().checkArity(context.runtime, args);
            } else {
                args = convertValueIntoArgArray(context, arg0, true, true);
<<<<<<< HEAD
            }
            return commonYieldPath(context, args, null, null, binding, type, Block.NULL_BLOCK);
        } else {
            return yield(context, arg0, binding, type);
        }
    }

    private IRubyObject[] convertValueIntoArgArray(ThreadContext context, IRubyObject value, boolean passArrayArg, boolean argIsArray) {
        // SSS FIXME: This should not really happen -- so, some places in the runtime library are breaking this contract.
        if (argIsArray && !(value instanceof RubyArray)) argIsArray = false;

        int blockArity = arity().getValue();
        switch (blockArity) {
            case -1 : return argIsArray ? ((RubyArray)value).toJavaArray() : new IRubyObject[] { value };
            case  0 : return new IRubyObject[] { value };
            case  1 : {
               if (argIsArray) {
                   RubyArray valArray = ((RubyArray)value);
                   if (valArray.size() == 0) {
                       value = passArrayArg ? RubyArray.newEmptyArray(context.runtime) : context.nil;
                   } else if (!passArrayArg) {
                       value = valArray.eltInternal(0);
                   }
               }
               return new IRubyObject[] { value };
            }
            default :
                if (argIsArray) {
                    RubyArray valArray = (RubyArray)value;
                    if (valArray.size() == 1) value = valArray.eltInternal(0);
                    value = Helpers.aryToAry(value);
                    return (value instanceof RubyArray) ? ((RubyArray)value).toJavaArray() : new IRubyObject[] { value };
                } else {
                    IRubyObject val0 = Helpers.aryToAry(value);
                    if (!(val0 instanceof RubyArray)) {
                        throw context.runtime.newTypeError(value.getType().getName() + "#to_ary should return Array");
                    }
                    return ((RubyArray)val0).toJavaArray();
                }
        }
    }

    private IRubyObject yieldSpecificMultiArgsCommon(ThreadContext context, IRubyObject[] args, Binding binding, Block.Type type) {
        if (type == Block.Type.LAMBDA) {
            arity().checkArity(context.runtime, args);
        } else {
            int blockArity = arity().getValue();
            if (blockArity == 0) {
                args = IRubyObject.NULL_ARRAY; // discard args
            } else if (blockArity == 1) {
                args = new IRubyObject[] { RubyArray.newArrayNoCopy(context.runtime, args) };
            }
=======
            }
            return commonYieldPath(context, args, null, null, binding, type, Block.NULL_BLOCK);
        } else {
            return yield(context, arg0, binding, type);
        }
    }

    private IRubyObject[] convertValueIntoArgArray(ThreadContext context, IRubyObject value, boolean passArrayArg, boolean argIsArray) {
        // SSS FIXME: This should not really happen -- so, some places in the runtime library are breaking this contract.
        if (argIsArray && !(value instanceof RubyArray)) argIsArray = false;

        int blockArity = arity().getValue();
        switch (blockArity) {
            case -1 : return argIsArray ? ((RubyArray)value).toJavaArray() : new IRubyObject[] { value };
            case  0 : return new IRubyObject[] { value };
            case  1 : {
               if (argIsArray) {
                   RubyArray valArray = ((RubyArray)value);
                   if (valArray.size() == 0) {
                       value = passArrayArg ? RubyArray.newEmptyArray(context.runtime) : context.nil;
                   } else if (!passArrayArg) {
                       value = valArray.eltInternal(0);
                   }
               }
               return new IRubyObject[] { value };
            }
            default :
                if (argIsArray) {
                    RubyArray valArray = (RubyArray)value;
                    if (valArray.size() == 1) value = valArray.eltInternal(0);
                    value = Helpers.aryToAry(value);
                    return (value instanceof RubyArray) ? ((RubyArray)value).toJavaArray() : new IRubyObject[] { value };
                } else {
                    IRubyObject val0 = Helpers.aryToAry(value);
                    if (!(val0 instanceof RubyArray)) {
                        throw context.runtime.newTypeError(value.getType().getName() + "#to_ary should return Array");
                    }
                    return ((RubyArray)val0).toJavaArray();
                }
        }
    }

    private IRubyObject yieldSpecificMultiArgsCommon(ThreadContext context, IRubyObject[] args, Binding binding, Block.Type type) {
        if (type == Block.Type.LAMBDA) {
            arity().checkArity(context.runtime, args);
        } else {
            int blockArity = arity().getValue();
            if (blockArity == 0) {
                args = IRubyObject.NULL_ARRAY; // discard args
            } else if (blockArity == 1) {
                args = new IRubyObject[] { RubyArray.newArrayNoCopy(context.runtime, args) };
            }
>>>>>>> 2e5e2863
        }
        return commonYieldPath(context, args, null, null, binding, type, Block.NULL_BLOCK);
    }

    @Override
    public IRubyObject yieldSpecific(ThreadContext context, IRubyObject arg0, IRubyObject arg1, Binding binding, Block.Type type) {
        return yieldSpecificMultiArgsCommon(context, new IRubyObject[] { arg0, arg1 }, binding, type);
    }

    @Override
    public IRubyObject yieldSpecific(ThreadContext context, IRubyObject arg0, IRubyObject arg1, IRubyObject arg2, Binding binding, Block.Type type) {
        return yieldSpecificMultiArgsCommon(context, new IRubyObject[] { arg0, arg1, arg2 }, binding, type);
    }

    @Override
<<<<<<< HEAD
    public IRubyObject yield(ThreadContext context, IRubyObject value, Binding binding, Type type) {
=======
    public IRubyObject doYield(ThreadContext context, IRubyObject value, Binding binding, Type type) {
>>>>>>> 2e5e2863
        IRubyObject[] args;
        if (type == Block.Type.LAMBDA) {
            args = new IRubyObject[] { value };
            arity().checkArity(context.runtime, args);
        } else {
            int blockArity = arity().getValue();
            if (blockArity >= -1 && blockArity <= 1) {
                args = new IRubyObject[] { value };
            } else {
                IRubyObject val0 = Helpers.aryToAry(value);
                if (!(val0 instanceof RubyArray)) {
                    throw context.runtime.newTypeError(value.getType().getName() + "#to_ary should return Array");
                }
                args = ((RubyArray)val0).toJavaArray();
            }
        }
        return commonYieldPath(context, args, null, null, binding, type, Block.NULL_BLOCK);
    }

    @Override
<<<<<<< HEAD
    public IRubyObject yield(ThreadContext context, IRubyObject[] args, IRubyObject self, RubyModule klass, boolean argIsArray, Binding binding, Type type) {
=======
    public IRubyObject doYield(ThreadContext context, IRubyObject[] args, IRubyObject self, RubyModule klass, boolean argIsArray, Binding binding, Type type) {
>>>>>>> 2e5e2863
        args = (args == null) ? IRubyObject.NULL_ARRAY : args;
        if (type == Block.Type.LAMBDA) {
            arity().checkArity(context.runtime, args);
        }
        return commonYieldPath(context, args, self, klass, binding, type, Block.NULL_BLOCK);
    }

    protected IRubyObject prepareSelf(Binding binding) {
        IRubyObject self = binding.getSelf();
        binding.getFrame().setSelf(self);

        return self;
    }

    protected IRubyObject commonYieldPath(ThreadContext context, IRubyObject[] args, IRubyObject self, RubyModule klass, Binding binding, Type type, Block block) {
        // SSS: Important!  Use getStaticScope() to use a copy of the static-scope stored in the block-body.
        // Do not use 'closure.getStaticScope()' -- that returns the original copy of the static scope.
        // This matters because blocks created for Thread bodies modify the static-scope field of the block-body
        // that records additional state about the block body.
        //
        // FIXME: Rather than modify static-scope, it seems we ought to set a field in block-body which is then
        // used to tell dynamic-scope that it is a dynamic scope for a thread body.  Anyway, to be revisited later!
        Visibility oldVis = binding.getFrame().getVisibility();
        Frame prevFrame = context.preYieldNoScope(binding, klass);
        if (klass == null) self = prepareSelf(binding);
        try {
            DynamicScope prevScope = binding.getDynamicScope();
            DynamicScope newScope  = closure.isForLoopBody() ? prevScope : DynamicScope.newDynamicScope(getStaticScope(), prevScope);
            context.pushScope(newScope);
            return Interpreter.INTERPRET_BLOCK(context, self, closure, args, binding.getMethod(), block, type);
        }
        finally {
            binding.getFrame().setVisibility(oldVis);
            context.postYield(binding, prevFrame);
        }
    }

    protected void blockArgWarning(Ruby ruby, int length) {
        ruby.getWarnings().warn(ID.MULTIPLE_VALUES_FOR_BLOCK, "multiple values for a block parameter (" +
                    length + " for 1)");
    }
    
    private IRubyObject prepareArrayArgsForCall(Ruby ruby, IRubyObject value) {
        int length = (value instanceof RubyArray) ? ((RubyArray)value).getLength() : 0;
        switch (length) {
        case 0: return ruby.getNil();
        case 1: return ((RubyArray)value).eltInternal(0);
        default: blockArgWarning(ruby, length);
        }
        return value;
    }

    private IRubyObject[] assignArrayToBlockArgs(Ruby ruby, IRubyObject value) {
        switch (argumentType) {
        case ZERO_ARGS:
            return IRubyObject.NULL_ARRAY;
        case MULTIPLE_ASSIGNMENT:
        case SINGLE_RESTARG:
            return (value == null) ? IRubyObject.NULL_ARRAY : ((value instanceof RubyArray) ? ((RubyArray)value).toJavaArrayMaybeUnsafe() : new IRubyObject[] { value } );
        default:
            return new IRubyObject[] {prepareArrayArgsForCall(ruby, value)};
        }
    }

    protected IRubyObject[] convertToRubyArray(ThreadContext context, IRubyObject[] args) {
        return (args.length == 0) ? context.runtime.getSingleNilArray()
                                  : new IRubyObject[] {context.runtime.newArrayNoCopy(args)};
    }

    protected IRubyObject[] prepareArgumentsForYield(ThreadContext context, IRubyObject[] args, Block.Type type) {
        // SSS FIXME: Hmm .. yield can yield to blocks other than NORMAL block type as well.
        int blockArity = arity().getValue();

        if (args.length == 1) {
            IRubyObject soleArg = args[0];
            if (soleArg instanceof RubyArray) {
                if (argumentType == MULTIPLE_ASSIGNMENT) args = ((RubyArray) soleArg).toJavaArray();
            } else if (blockArity > 1) {
                IRubyObject toAryArg = Helpers.aryToAry(soleArg);
                if (toAryArg instanceof RubyArray) args = ((RubyArray)toAryArg).toJavaArray();
                else {
                    throw context.runtime.newTypeError(soleArg.getType().getName() + "#to_ary should return Array");
                }
            }
        } else if (argumentType == ARRAY) {
            args = convertToRubyArray(context, args);
        }

        return args;
    }

    @Override
    public IRubyObject[] prepareArgumentsForCall(ThreadContext context, IRubyObject[] args, Block.Type type) {
        if (type == Block.Type.LAMBDA) {
            arity().checkArity(context.runtime, args);
        } else {
            // SSS FIXME: How is it even possible to "call" a NORMAL block?
            // I thought only procs & lambdas can be called, and blocks are yielded to.
            if (args.length == 1) {
                // Convert value to arg-array, unwrapping where necessary
                args = convertValueIntoArgArray(context, args[0], true, (type == Block.Type.NORMAL) && (args[0] instanceof RubyArray));
            } else if (arity().getValue() == 1) {
               // discard excess arguments
                args = (args.length == 0) ? context.runtime.getSingleNilArray() : new IRubyObject[] { args[0] };
            }
        }

        return args;
    }

    @Override
    public String getFile() {
        return closure.getFileName();
    }

    @Override
    public int getLine() {
        return closure.getLineNumber();
    }
}<|MERGE_RESOLUTION|>--- conflicted
+++ resolved
@@ -71,7 +71,6 @@
                 arity().checkArity(context.runtime, args);
             } else {
                 args = convertValueIntoArgArray(context, arg0, true, true);
-<<<<<<< HEAD
             }
             return commonYieldPath(context, args, null, null, binding, type, Block.NULL_BLOCK);
         } else {
@@ -124,60 +123,6 @@
             } else if (blockArity == 1) {
                 args = new IRubyObject[] { RubyArray.newArrayNoCopy(context.runtime, args) };
             }
-=======
-            }
-            return commonYieldPath(context, args, null, null, binding, type, Block.NULL_BLOCK);
-        } else {
-            return yield(context, arg0, binding, type);
-        }
-    }
-
-    private IRubyObject[] convertValueIntoArgArray(ThreadContext context, IRubyObject value, boolean passArrayArg, boolean argIsArray) {
-        // SSS FIXME: This should not really happen -- so, some places in the runtime library are breaking this contract.
-        if (argIsArray && !(value instanceof RubyArray)) argIsArray = false;
-
-        int blockArity = arity().getValue();
-        switch (blockArity) {
-            case -1 : return argIsArray ? ((RubyArray)value).toJavaArray() : new IRubyObject[] { value };
-            case  0 : return new IRubyObject[] { value };
-            case  1 : {
-               if (argIsArray) {
-                   RubyArray valArray = ((RubyArray)value);
-                   if (valArray.size() == 0) {
-                       value = passArrayArg ? RubyArray.newEmptyArray(context.runtime) : context.nil;
-                   } else if (!passArrayArg) {
-                       value = valArray.eltInternal(0);
-                   }
-               }
-               return new IRubyObject[] { value };
-            }
-            default :
-                if (argIsArray) {
-                    RubyArray valArray = (RubyArray)value;
-                    if (valArray.size() == 1) value = valArray.eltInternal(0);
-                    value = Helpers.aryToAry(value);
-                    return (value instanceof RubyArray) ? ((RubyArray)value).toJavaArray() : new IRubyObject[] { value };
-                } else {
-                    IRubyObject val0 = Helpers.aryToAry(value);
-                    if (!(val0 instanceof RubyArray)) {
-                        throw context.runtime.newTypeError(value.getType().getName() + "#to_ary should return Array");
-                    }
-                    return ((RubyArray)val0).toJavaArray();
-                }
-        }
-    }
-
-    private IRubyObject yieldSpecificMultiArgsCommon(ThreadContext context, IRubyObject[] args, Binding binding, Block.Type type) {
-        if (type == Block.Type.LAMBDA) {
-            arity().checkArity(context.runtime, args);
-        } else {
-            int blockArity = arity().getValue();
-            if (blockArity == 0) {
-                args = IRubyObject.NULL_ARRAY; // discard args
-            } else if (blockArity == 1) {
-                args = new IRubyObject[] { RubyArray.newArrayNoCopy(context.runtime, args) };
-            }
->>>>>>> 2e5e2863
         }
         return commonYieldPath(context, args, null, null, binding, type, Block.NULL_BLOCK);
     }
@@ -193,11 +138,7 @@
     }
 
     @Override
-<<<<<<< HEAD
-    public IRubyObject yield(ThreadContext context, IRubyObject value, Binding binding, Type type) {
-=======
     public IRubyObject doYield(ThreadContext context, IRubyObject value, Binding binding, Type type) {
->>>>>>> 2e5e2863
         IRubyObject[] args;
         if (type == Block.Type.LAMBDA) {
             args = new IRubyObject[] { value };
@@ -218,11 +159,7 @@
     }
 
     @Override
-<<<<<<< HEAD
-    public IRubyObject yield(ThreadContext context, IRubyObject[] args, IRubyObject self, RubyModule klass, boolean argIsArray, Binding binding, Type type) {
-=======
     public IRubyObject doYield(ThreadContext context, IRubyObject[] args, IRubyObject self, RubyModule klass, boolean argIsArray, Binding binding, Type type) {
->>>>>>> 2e5e2863
         args = (args == null) ? IRubyObject.NULL_ARRAY : args;
         if (type == Block.Type.LAMBDA) {
             arity().checkArity(context.runtime, args);
