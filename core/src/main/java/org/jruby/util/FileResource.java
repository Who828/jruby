--- conflicted
+++ resolved
@@ -3,16 +3,10 @@
 import java.io.InputStream;
 
 import jnr.posix.FileStat;
-<<<<<<< HEAD
 import jnr.posix.POSIX;
 import org.jruby.util.io.ModeFlags;
 
 import java.nio.channels.Channel;
-=======
-
-import org.jruby.util.io.ChannelDescriptor;
-import org.jruby.util.io.ModeFlags;
->>>>>>> 1eedf728
 
 /**
  * This is a shared interface for files loaded as {@link java.io.File} and {@link java.util.zip.ZipEntry}.
@@ -46,10 +40,7 @@
     // otherwise.
     JRubyFile hackyGetJRubyFile();
 
-<<<<<<< HEAD
-=======
 
->>>>>>> 1eedf728
     /**
      * Opens a new input stream to read the contents of a resource and returns it.
      * Note that implementations may be allocating native memory for the stream, so
@@ -60,9 +51,5 @@
      * @throws ResourceException is the file does not exists or if the resource is a directory
      */
     InputStream inputStream() throws ResourceException;
-<<<<<<< HEAD
     Channel openChannel(ModeFlags flags, int perm) throws ResourceException;
-=======
-    ChannelDescriptor openDescriptor(ModeFlags flags, int perm) throws ResourceException;
->>>>>>> 1eedf728
 }