# Copyright (c) 2014 Oracle and/or its affiliates. All rights reserved. This
# code is released under a tri EPL/GPL/LGPL license. You can use it,
# redistribute it and/or modify it under the terms of the:
# 
# Eclipse Public License version 1.0
# GNU General Public License version 2
# GNU Lesser General Public License version 2.1

module Kernel

  def itself
    self
  end

  module_function

  def p(*args)
    args.each do |arg|
      print arg.inspect
      print "\n"
    end

    args.size <= 1 ? args.first : args
  end

  def puts(*args)
    print "\n" if args.empty?
    args.each do |arg|
      if arg.is_a?(Array)
        arg.each do |child|
          puts child
        end
      else
        print arg
        print "\n"
      end
    end
  end

<<<<<<< HEAD
=======
  # Minimal support for language specs
  def Rational(numerator, denominator)
    numerator
  end

  def Complex(real, imaginary)
    imaginary
  end

end

# Here temporarily while we adapt to the newly imported specs

class Channel
end

# Here temporarily

class Hash

  def include?(key)
    keys.include? key
  end

>>>>>>> 2bb0e153
end<|MERGE_RESOLUTION|>--- conflicted
+++ resolved
@@ -37,22 +37,6 @@
     end
   end
 
-<<<<<<< HEAD
-=======
-  # Minimal support for language specs
-  def Rational(numerator, denominator)
-    numerator
-  end
-
-  def Complex(real, imaginary)
-    imaginary
-  end
-
-end
-
-# Here temporarily while we adapt to the newly imported specs
-
-class Channel
 end
 
 # Here temporarily
@@ -63,5 +47,4 @@
     keys.include? key
   end
 
->>>>>>> 2bb0e153
 end