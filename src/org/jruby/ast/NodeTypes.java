<<<<<<< HEAD
package org.jruby.ast;

public final class NodeTypes {
    public static final int ALIASNODE = 0;
    public static final int ANDNODE = 1;
    public static final int ARGSCATNODE = 2;
    public static final int ARGSNODE = 3;
    public static final int ARGUMENTNODE = 4;
    public static final int ARRAYNODE = 5;
    public static final int ASSIGNABLENODE = 6;
    public static final int BACKREFNODE = 7;
    public static final int BEGINNODE = 8;
    public static final int BIGNUMNODE = 9;
    public static final int BINARYOPERATORNODE = 10;
    public static final int BLOCKARGNODE = 11;
    public static final int BLOCKNODE = 12;
    public static final int BLOCKPASSNODE = 13;
    public static final int BREAKNODE = 14;
    public static final int CALLNODE = 15;
    public static final int CASENODE = 16;
    public static final int CLASSNODE = 17;
    public static final int CLASSVARASGNNODE = 18;
    public static final int CLASSVARDECLNODE = 19;
    public static final int CLASSVARNODE = 20;
    public static final int COLON2NODE = 21;
    public static final int COLON3NODE = 22;
    public static final int CONSTDECLNODE = 23;
    public static final int CONSTNODE = 24;
    public static final int DASGNNODE = 25;
    public static final int DEFINEDNODE = 26;
    public static final int DEFNNODE = 27;
    public static final int DEFSNODE = 28;
    public static final int DOTNODE = 29;
    public static final int DREGEXPNODE = 30;
    public static final int DSTRNODE = 31;
    public static final int DSYMBOLNODE = 32;
    public static final int DVARNODE = 33;
    public static final int DXSTRNODE = 34;
    public static final int ENSURENODE = 35;
    public static final int EVSTRNODE = 36;
    public static final int FALSENODE = 37;
    public static final int FCALLNODE = 38;
    public static final int FIXNUMNODE = 39;
    public static final int FLIPNODE = 40;
    public static final int FLOATNODE = 41;
    public static final int FORNODE = 42;
    public static final int GLOBALASGNNODE = 43;
    public static final int GLOBALVARNODE = 44;
    public static final int HASHNODE = 45;
    public static final int IFNODE = 46;
    public static final int INSTASGNNODE = 47;
    public static final int INSTVARNODE = 48;
    public static final int ISCOPINGNODE = 49;
    public static final int ITERNODE = 50;
    public static final int LISTNODE = 51;
    public static final int LOCALASGNNODE = 52;
    public static final int LOCALVARNODE = 53;
    public static final int MATCH2NODE = 54;
    public static final int MATCH3NODE = 55;
    public static final int MATCHNODE = 56;
    public static final int MODULENODE = 57;
    public static final int MULTIPLEASGNNODE = 58;
    public static final int NEWLINENODE = 59;
    public static final int NEXTNODE = 60;
    public static final int NILNODE = 61;
    public static final int NODETYPES = 62;
    public static final int NOTNODE = 63;
    public static final int NTHREFNODE = 64;
    public static final int OPASGNANDNODE = 65;
    public static final int OPASGNNODE = 66;
    public static final int OPASGNORNODE = 67;
    public static final int OPELEMENTASGNNODE = 68;
    public static final int OPTNNODE = 69;
    public static final int ORNODE = 70;
    public static final int POSTEXENODE = 71;
    public static final int REDONODE = 72;
    public static final int REGEXPNODE = 73;
    public static final int RESCUEBODYNODE = 74;
    public static final int RESCUENODE = 75;
    public static final int RETRYNODE = 76;
    public static final int RETURNNODE = 77;
    public static final int SCLASSNODE = 78;
    public static final int SCOPENODE = 79;
    public static final int SELFNODE = 80;
    public static final int SPLATNODE = 81;
    public static final int STARNODE = 82;
    public static final int STRNODE = 83;
    public static final int SUPERNODE = 84;
    public static final int SVALUENODE = 85;
    public static final int SYMBOLNODE = 86;
    public static final int TOARYNODE = 87;
    public static final int TRUENODE = 88;
    public static final int UNDEFNODE = 89;
    public static final int UNTILNODE = 90;
    public static final int VALIASNODE = 91;
    public static final int VCALLNODE = 92;
    public static final int WHENNODE = 93;
    public static final int WHILENODE = 94;
    public static final int XSTRNODE = 95;
    public static final int YIELDNODE = 96;
    public static final int ZARRAYNODE = 97;
    public static final int ZEROARGNODE = 98;
    public static final int ZSUPERNODE = 99;
    public static final int COMMENTNODE = 100;
    
    private NodeTypes() {}
}
=======
/***** BEGIN LICENSE BLOCK *****
 * Version: CPL 1.0/GPL 2.0/LGPL 2.1
 *
 * The contents of this file are subject to the Common Public
 * License Version 1.0 (the "License"); you may not use this file
 * except in compliance with the License. You may obtain a copy of
 * the License at http://www.eclipse.org/legal/cpl-v10.html
 *
 * Software distributed under the License is distributed on an "AS
 * IS" basis, WITHOUT WARRANTY OF ANY KIND, either express or
 * implied. See the License for the specific language governing
 * rights and limitations under the License.
 *
 * Copyright (C) 2006 Charles O Nutter <headius@headius.com>
 * Copyright (C) 2006 Thomas E Enebo <enebo@acm.org>
 * 
 * Alternatively, the contents of this file may be used under the terms of
 * either of the GNU General Public License Version 2 or later (the "GPL"),
 * or the GNU Lesser General Public License Version 2.1 or later (the "LGPL"),
 * in which case the provisions of the GPL or the LGPL are applicable instead
 * of those above. If you wish to allow use of your version of this file only
 * under the terms of either the GPL or the LGPL, and not to allow others to
 * use your version of this file under the terms of the CPL, indicate your
 * decision by deleting the provisions above and replace them with the notice
 * and other provisions required by the GPL or the LGPL. If you do not delete
 * the provisions above, a recipient may use your version of this file under
 * the terms of any one of the CPL, the GPL or the LGPL.
 ***** END LICENSE BLOCK *****/
package org.jruby.ast;

public final class NodeTypes {
    public static final int ALIASNODE = 0;
    public static final int ANDNODE = 1;
    public static final int ARGSCATNODE = 2;
    public static final int ARGSNODE = 3;
    public static final int ARGUMENTNODE = 4;
    public static final int ARRAYNODE = 5;
    public static final int ASSIGNABLENODE = 6;
    public static final int BACKREFNODE = 7;
    public static final int BEGINNODE = 8;
    public static final int BIGNUMNODE = 9;
    public static final int BINARYOPERATORNODE = 10;
    public static final int BLOCKARGNODE = 11;
    public static final int BLOCKNODE = 12;
    public static final int BLOCKPASSNODE = 13;
    public static final int BREAKNODE = 14;
    public static final int CALLNODE = 15;
    public static final int CASENODE = 16;
    public static final int CLASSNODE = 17;
    public static final int CLASSVARASGNNODE = 18;
    public static final int CLASSVARDECLNODE = 19;
    public static final int CLASSVARNODE = 20;
    public static final int COLON2NODE = 21;
    public static final int COLON3NODE = 22;
    public static final int CONSTDECLNODE = 23;
    public static final int CONSTNODE = 24;
    public static final int DASGNNODE = 25;
    public static final int DEFINEDNODE = 26;
    public static final int DEFNNODE = 27;
    public static final int DEFSNODE = 28;
    public static final int DOTNODE = 29;
    public static final int DREGEXPNODE = 30;
    public static final int DSTRNODE = 31;
    public static final int DSYMBOLNODE = 32;
    public static final int DVARNODE = 33;
    public static final int DXSTRNODE = 34;
    public static final int ENSURENODE = 35;
    public static final int EVSTRNODE = 36;
    public static final int FALSENODE = 37;
    public static final int FCALLNODE = 38;
    public static final int FIXNUMNODE = 39;
    public static final int FLIPNODE = 40;
    public static final int FLOATNODE = 41;
    public static final int FORNODE = 42;
    public static final int GLOBALASGNNODE = 43;
    public static final int GLOBALVARNODE = 44;
    public static final int HASHNODE = 45;
    public static final int IFNODE = 46;
    public static final int INSTASGNNODE = 47;
    public static final int INSTVARNODE = 48;
    public static final int ISCOPINGNODE = 49;
    public static final int ITERNODE = 50;
    public static final int LISTNODE = 51;
    public static final int LOCALASGNNODE = 52;
    public static final int LOCALVARNODE = 53;
    public static final int MATCH2NODE = 54;
    public static final int MATCH3NODE = 55;
    public static final int MATCHNODE = 56;
    public static final int MODULENODE = 57;
    public static final int MULTIPLEASGNNODE = 58;
    public static final int NEWLINENODE = 59;
    public static final int NEXTNODE = 60;
    public static final int NILNODE = 61;
    public static final int NODETYPES = 62;
    public static final int NOTNODE = 63;
    public static final int NTHREFNODE = 64;
    public static final int OPASGNANDNODE = 65;
    public static final int OPASGNNODE = 66;
    public static final int OPASGNORNODE = 67;
    public static final int OPELEMENTASGNNODE = 68;
    public static final int OPTNNODE = 69;
    public static final int ORNODE = 70;
    public static final int POSTEXENODE = 71;
    public static final int REDONODE = 72;
    public static final int REGEXPNODE = 73;
    public static final int RESCUEBODYNODE = 74;
    public static final int RESCUENODE = 75;
    public static final int RETRYNODE = 76;
    public static final int RETURNNODE = 77;
    public static final int SCLASSNODE = 78;
    public static final int SCOPENODE = 79;
    public static final int SELFNODE = 80;
    public static final int SPLATNODE = 81;
    public static final int STARNODE = 82;
    public static final int STRNODE = 83;
    public static final int SUPERNODE = 84;
    public static final int SVALUENODE = 85;
    public static final int SYMBOLNODE = 86;
    public static final int TOARYNODE = 87;
    public static final int TRUENODE = 88;
    public static final int UNDEFNODE = 89;
    public static final int UNTILNODE = 90;
    public static final int VALIASNODE = 91;
    public static final int VCALLNODE = 92;
    public static final int WHENNODE = 93;
    public static final int WHILENODE = 94;
    public static final int XSTRNODE = 95;
    public static final int YIELDNODE = 96;
    public static final int ZARRAYNODE = 97;
    public static final int ZEROARGNODE = 98;
    public static final int ZSUPERNODE = 99;
    public static final int COMMENTNODE = 100;
    public static final int ROOTNODE = 101;
    public static final int ATTRASSIGNNODE = 102;
    public static final int ARGSPUSHNODE = 103;
    
    private NodeTypes() {}
}
>>>>>>> 5747fd3e
<|MERGE_RESOLUTION|>--- conflicted
+++ resolved
@@ -1,112 +1,3 @@
-<<<<<<< HEAD
-package org.jruby.ast;
-
-public final class NodeTypes {
-    public static final int ALIASNODE = 0;
-    public static final int ANDNODE = 1;
-    public static final int ARGSCATNODE = 2;
-    public static final int ARGSNODE = 3;
-    public static final int ARGUMENTNODE = 4;
-    public static final int ARRAYNODE = 5;
-    public static final int ASSIGNABLENODE = 6;
-    public static final int BACKREFNODE = 7;
-    public static final int BEGINNODE = 8;
-    public static final int BIGNUMNODE = 9;
-    public static final int BINARYOPERATORNODE = 10;
-    public static final int BLOCKARGNODE = 11;
-    public static final int BLOCKNODE = 12;
-    public static final int BLOCKPASSNODE = 13;
-    public static final int BREAKNODE = 14;
-    public static final int CALLNODE = 15;
-    public static final int CASENODE = 16;
-    public static final int CLASSNODE = 17;
-    public static final int CLASSVARASGNNODE = 18;
-    public static final int CLASSVARDECLNODE = 19;
-    public static final int CLASSVARNODE = 20;
-    public static final int COLON2NODE = 21;
-    public static final int COLON3NODE = 22;
-    public static final int CONSTDECLNODE = 23;
-    public static final int CONSTNODE = 24;
-    public static final int DASGNNODE = 25;
-    public static final int DEFINEDNODE = 26;
-    public static final int DEFNNODE = 27;
-    public static final int DEFSNODE = 28;
-    public static final int DOTNODE = 29;
-    public static final int DREGEXPNODE = 30;
-    public static final int DSTRNODE = 31;
-    public static final int DSYMBOLNODE = 32;
-    public static final int DVARNODE = 33;
-    public static final int DXSTRNODE = 34;
-    public static final int ENSURENODE = 35;
-    public static final int EVSTRNODE = 36;
-    public static final int FALSENODE = 37;
-    public static final int FCALLNODE = 38;
-    public static final int FIXNUMNODE = 39;
-    public static final int FLIPNODE = 40;
-    public static final int FLOATNODE = 41;
-    public static final int FORNODE = 42;
-    public static final int GLOBALASGNNODE = 43;
-    public static final int GLOBALVARNODE = 44;
-    public static final int HASHNODE = 45;
-    public static final int IFNODE = 46;
-    public static final int INSTASGNNODE = 47;
-    public static final int INSTVARNODE = 48;
-    public static final int ISCOPINGNODE = 49;
-    public static final int ITERNODE = 50;
-    public static final int LISTNODE = 51;
-    public static final int LOCALASGNNODE = 52;
-    public static final int LOCALVARNODE = 53;
-    public static final int MATCH2NODE = 54;
-    public static final int MATCH3NODE = 55;
-    public static final int MATCHNODE = 56;
-    public static final int MODULENODE = 57;
-    public static final int MULTIPLEASGNNODE = 58;
-    public static final int NEWLINENODE = 59;
-    public static final int NEXTNODE = 60;
-    public static final int NILNODE = 61;
-    public static final int NODETYPES = 62;
-    public static final int NOTNODE = 63;
-    public static final int NTHREFNODE = 64;
-    public static final int OPASGNANDNODE = 65;
-    public static final int OPASGNNODE = 66;
-    public static final int OPASGNORNODE = 67;
-    public static final int OPELEMENTASGNNODE = 68;
-    public static final int OPTNNODE = 69;
-    public static final int ORNODE = 70;
-    public static final int POSTEXENODE = 71;
-    public static final int REDONODE = 72;
-    public static final int REGEXPNODE = 73;
-    public static final int RESCUEBODYNODE = 74;
-    public static final int RESCUENODE = 75;
-    public static final int RETRYNODE = 76;
-    public static final int RETURNNODE = 77;
-    public static final int SCLASSNODE = 78;
-    public static final int SCOPENODE = 79;
-    public static final int SELFNODE = 80;
-    public static final int SPLATNODE = 81;
-    public static final int STARNODE = 82;
-    public static final int STRNODE = 83;
-    public static final int SUPERNODE = 84;
-    public static final int SVALUENODE = 85;
-    public static final int SYMBOLNODE = 86;
-    public static final int TOARYNODE = 87;
-    public static final int TRUENODE = 88;
-    public static final int UNDEFNODE = 89;
-    public static final int UNTILNODE = 90;
-    public static final int VALIASNODE = 91;
-    public static final int VCALLNODE = 92;
-    public static final int WHENNODE = 93;
-    public static final int WHILENODE = 94;
-    public static final int XSTRNODE = 95;
-    public static final int YIELDNODE = 96;
-    public static final int ZARRAYNODE = 97;
-    public static final int ZEROARGNODE = 98;
-    public static final int ZSUPERNODE = 99;
-    public static final int COMMENTNODE = 100;
-    
-    private NodeTypes() {}
-}
-=======
 /***** BEGIN LICENSE BLOCK *****
  * Version: CPL 1.0/GPL 2.0/LGPL 2.1
  *
@@ -244,5 +135,4 @@
     public static final int ARGSPUSHNODE = 103;
     
     private NodeTypes() {}
-}
->>>>>>> 5747fd3e
+}