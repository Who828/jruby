--- conflicted
+++ resolved
@@ -1506,32 +1506,6 @@
                 }
 
                 return result;
-<<<<<<< HEAD
-            }
-            case NodeTypes.VALIASNODE: {
-                VAliasNode iVisited = (VAliasNode) node;
-                runtime.getGlobalVariables().alias(iVisited.getNewName(), iVisited.getOldName());
-    
-                return runtime.getNil();
-            }
-            case NodeTypes.VCALLNODE: {
-                VCallNode iVisited = (VCallNode) node;
-                return self.callMethod(iVisited.getName(), IRubyObject.NULL_ARRAY,
-                        CallType.VARIABLE);
-            }
-            case NodeTypes.WHENNODE:
-                assert false;
-                return null;
-            case NodeTypes.WHILENODE: {
-                WhileNode iVisited = (WhileNode) node;
-    
-                IRubyObject result = runtime.getNil();
-                boolean firstTest = iVisited.evaluateAtStart();
-                
-                while (!firstTest || (result = eval(context, iVisited.getConditionNode(), self)).isTrue()) {
-                    firstTest = true;
-                    loop: while (true) { // Used for the 'redo' command
-=======
             } catch (RaiseException raiseJump) {
                 RubyException raisedException = raiseJump.getException();
                 // TODO: Rubicon TestKernel dies without this line.  A cursory glance implies we
@@ -1552,7 +1526,6 @@
                     }
                     
                     if (isRescueHandled(runtime, context, raisedException, exceptionNodesList, self)) {
->>>>>>> 5747fd3e
                         try {
                             return evalInternal(runtime,context, rescueNode, self, aBlock);
                         } catch (JumpException.RetryJump rj) {
