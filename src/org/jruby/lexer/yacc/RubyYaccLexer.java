/***** BEGIN LICENSE BLOCK *****
 * Version: CPL 1.0/GPL 2.0/LGPL 2.1
 *
 * The contents of this file are subject to the Common Public
 * License Version 1.0 (the "License"); you may not use this file
 * except in compliance with the License. You may obtain a copy of
 * the License at http://www.eclipse.org/legal/cpl-v10.html
 *
 * Software distributed under the License is distributed on an "AS
 * IS" basis, WITHOUT WARRANTY OF ANY KIND, either express or
 * implied. See the License for the specific language governing
 * rights and limitations under the License.
 *
 * Copyright (C) 2002 Benoit Cerrina <b.cerrina@wanadoo.fr>
 * Copyright (C) 2002-2004 Anders Bengtsson <ndrsbngtssn@yahoo.se>
 * Copyright (C) 2002-2004 Jan Arne Petersen <jpetersen@uni-bonn.de>
 * Copyright (C) 2004-2006 Thomas E Enebo <enebo@acm.org>
 * Copyright (C) 2004 Stefan Matthias Aust <sma@3plus4.de>
 * Copyright (C) 2004-2005 David Corbin <dcorbin@users.sourceforge.net>
 * Copyright (C) 2005 Zach Dennis <zdennis@mktec.com>
 * Copyright (C) 2006 Thomas Corbat <tcorbat@hsr.ch>
 * 
 * Alternatively, the contents of this file may be used under the terms of
 * either of the GNU General Public License Version 2 or later (the "GPL"),
 * or the GNU Lesser General Public License Version 2.1 or later (the "LGPL"),
 * in which case the provisions of the GPL or the LGPL are applicable instead
 * of those above. If you wish to allow use of your version of this file only
 * under the terms of either the GPL or the LGPL, and not to allow others to
 * use your version of this file under the terms of the CPL, indicate your
 * decision by deleting the provisions above and replace them with the notice
 * and other provisions required by the GPL or the LGPL. If you do not delete
 * the provisions above, a recipient may use your version of this file under
 * the terms of any one of the CPL, the GPL or the LGPL.
 ***** END LICENSE BLOCK *****/
package org.jruby.lexer.yacc;

import java.io.IOException;

import java.math.BigInteger;

import org.jruby.ast.BackRefNode;
import org.jruby.ast.BignumNode;
import org.jruby.ast.CommentNode;
import org.jruby.ast.FixnumNode;
import org.jruby.ast.FloatNode;
import org.jruby.ast.NthRefNode;
import org.jruby.common.IRubyWarnings;
import org.jruby.parser.BlockStaticScope;
import org.jruby.parser.ParserSupport;
import org.jruby.parser.StaticScope;
import org.jruby.parser.Tokens;
import org.jruby.util.IdUtil;

/** This is a port of the MRI lexer to Java it is compatible to Ruby 1.8.1.
 */
public class RubyYaccLexer {
    // Last token read via yylex().
    private int token;
    
    // Value of last token which had a value associated with it.
    Object yaccValue;

    // Stream of data that yylex() examines.
    private LexerSource src;
    
    // Used for tiny smidgen of grammar in lexer (see setParserSupport())
    private ParserSupport parserSupport = null;

    // What handles warnings
    private IRubyWarnings warnings;

    // Additional context surrounding tokens that both the lexer and
    // grammar use.
    private LexState lex_state;
    
    // Tempory buffer to build up a potential token.  Consumer takes responsibility to reset 
    // this before use.
    private StringBuffer tokenBuffer = new StringBuffer(60);

    private StackState conditionState = new StackState();
    private StackState cmdArgumentState = new StackState();
    private StrTerm lex_strterm;
    private boolean commandStart;

    // Give a name to a value.  Enebo: This should be used more.
    static final int EOF = 0;

    // ruby constants for strings (should this be moved somewhere else?)
    static final int STR_FUNC_ESCAPE=0x01;
    static final int STR_FUNC_EXPAND=0x02;
    static final int STR_FUNC_REGEXP=0x04;
    static final int STR_FUNC_QWORDS=0x08;
    static final int STR_FUNC_SYMBOL=0x10;
    static final int STR_FUNC_INDENT=0x20;

    private final int str_squote = 0;
    private final int str_dquote = STR_FUNC_EXPAND;
    private final int str_xquote = STR_FUNC_EXPAND;
    private final int str_regexp = STR_FUNC_REGEXP | STR_FUNC_ESCAPE | STR_FUNC_EXPAND;
    private final int str_ssym   = STR_FUNC_SYMBOL;
    private final int str_dsym   = STR_FUNC_SYMBOL | STR_FUNC_EXPAND;
    
    public RubyYaccLexer() {
    	reset();
    }
    
    public void reset() {
    	token = 0;
    	yaccValue = null;
    	src = null;
        lex_state = null;
        resetStacks();
        lex_strterm = null;
        commandStart = true;
    }
    
    /**
     * How the parser advances to the next token.
     * 
     * @return true if not at end of file (EOF).
     */
    public boolean advance() throws IOException {
        return (token = yylex()) != EOF;
    }
    
    /**
     * Last token read from the lexer at the end of a call to yylex()
     * 
     * @return last token read
     */
    public int token() {
        return token;
    }

    public StringBuffer getTokenBuffer() {
        return tokenBuffer;
    }
    
    /**
     * Value of last token (if it is a token which has a value).
     * 
     * @return value of last value-laden token
     */
    public Object value() {
        return yaccValue;
    }

    public ISourcePositionFactory getPositionFactory() {
        return src.getPositionFactory();
    }
    
    /**
     * Get position information for Token/Node that follows node represented by startPosition 
     * and current lexer location.
     * 
     * @param startPosition previous node/token
     * @param inclusive include previous node into position information of current node
     * @return a new position
     */
    public ISourcePosition getPosition(ISourcePosition startPosition, boolean inclusive) {
    	return src.getPosition(startPosition, inclusive); 
    }
    
<<<<<<< HEAD
    protected ISourcePosition getPosition() {
=======
    public ISourcePosition getPosition() {
>>>>>>> 5747fd3e
        return src.getPosition(null, false);
    }

    /**
     * Parse must pass its support object for some check at bottom of
     * yylex().  Ruby does it this way as well (i.e. a little parsing
     * logic in the lexer).
     * 
     * @param parserSupport
     */
    public void setParserSupport(ParserSupport parserSupport) {
        this.parserSupport = parserSupport;
    }

    /**
     * Allow the parser to set the source for its lexer.
     * 
     * @param source where the lexer gets raw data
     */
    public void setSource(LexerSource source) {
        this.src = source;
    }

    public StrTerm getStrTerm() {
        return lex_strterm;
    }
    
    public void setStrTerm(StrTerm strterm) {
        this.lex_strterm = strterm;
    }

    public void resetStacks() {
        conditionState.reset();
        cmdArgumentState.reset();
    }
    
    public void setWarnings(IRubyWarnings warnings) {
        this.warnings = warnings;
    }


    public void setState(LexState state) {
        this.lex_state = state;
    }

    public StackState getCmdArgumentState() {
        return cmdArgumentState;
    }

    public StackState getConditionState() {
        return conditionState;
    }
    
    public void setValue(Object yaccValue) {
        this.yaccValue = yaccValue;
    }

    private boolean isNext_identchar() throws IOException {
        char c = src.read();
        src.unread(c);

        return c != EOF && (Character.isLetterOrDigit(c) || c == '_');
    }
    
    private Object getInteger(String value, int radix) {
        try {
            return new FixnumNode(getPosition(), Long.parseLong(value, radix));
        } catch (NumberFormatException e) {
            return new BignumNode(getPosition(), new BigInteger(value, radix));
        }
    }

    /**
	 * Do the next characters from the source match provided String in a case insensitive manner.  
     * If so, then consume those characters and that string.  Otherwise, consume none of them and 
     * return null.
	 * 
	 * @param s to be matched against
     * @return string if string matches, null otherwise
     */ 
<<<<<<< HEAD
    private String isNextNoCase(String s) {
=======
    private String isNextNoCase(String s) throws IOException {
>>>>>>> 5747fd3e
    	StringBuffer buf = new StringBuffer();
    	
        for (int i = 0; i < s.length(); i++) {
            char c = s.charAt(i);
            char r = src.read();
            buf.append(r);
            
            if (Character.toLowerCase(c) != r &&
                Character.toUpperCase(c) != r) {
            	src.unreadMany(buf);
                return null;
            }
        }

        return buf.toString();
    }

	/**
	 * @param c the character to test
	 * @return true if character is a hex value (0-9a-f)
	 */
    static final boolean isHexChar(char c) {
        return Character.isDigit(c) || ('a' <= c && c <= 'f') || ('A' <= c && c <= 'F');
    }

    /**
	 * @param c the character to test
     * @return true if character is an octal value (0-7)
	 */
    static final boolean isOctChar(char c) {
        return '0' <= c && c <= '7';
    }
    
    /**
     * @param c is character to be compared
     * @return whether c is an identifier or not
     */
    private static final boolean isIdentifierChar(char c) {
        return Character.isLetterOrDigit(c) || c == '_';
    }
    
    /**
     * What type/kind of quote are we dealing with?
     * 
     * @param c first character the the quote construct
     * @return a token that specifies the quote type
     */
<<<<<<< HEAD
    private int parseQuote(char c) {
=======
    private int parseQuote(char c) throws IOException {
>>>>>>> 5747fd3e
        char begin, end;
        boolean shortHand;
        
        // Short-hand (e.g. %{,%.,%!,... versus %Q{).
        if (!Character.isLetterOrDigit(c)) {
            begin = c;
            c = 'Q';
            shortHand = true;
        // Long-hand (e.g. %Q{}).
        } else {
            shortHand = false;
            begin = src.read();
            if (Character.isLetterOrDigit(begin) /* no mb || ismbchar(term)*/) {
                throw new SyntaxException(getPosition(), "unknown type of %string");
            }
        }
        if (c == EOF || begin == EOF) {
            throw new SyntaxException(getPosition(), "unterminated quoted string meets end of file");
        }
        
        // Figure end-char.  '\0' is special to indicate begin=end and that no nesting?
        if (begin == '(') end = ')';
        else if (begin == '[') end = ']';
        else if (begin == '{') end = '}';
        else if (begin == '<') end = '>';
        else { end = begin; begin = '\0'; };

        switch (c) {
        case 'Q':
            lex_strterm = new StringTerm(str_dquote, end, begin);
            yaccValue = new Token("%"+ (shortHand ? (""+end) : ("" + c + begin)), getPosition());
            return Tokens.tSTRING_BEG;

        case 'q':
            lex_strterm = new StringTerm(str_squote, end, begin);
            yaccValue = new Token("%"+c+begin, getPosition());
            return Tokens.tSTRING_BEG;

        case 'W':
            lex_strterm = new StringTerm(str_dquote | STR_FUNC_QWORDS, end, begin);
            do {c = src.read();} while (Character.isWhitespace(c));
            src.unread(c);
            yaccValue = new Token("%"+c+begin, getPosition());
            return Tokens.tWORDS_BEG;

        case 'w':
            lex_strterm = new StringTerm(str_squote | STR_FUNC_QWORDS, end, begin);
            do {c = src.read();} while (Character.isWhitespace(c));
            src.unread(c);
            yaccValue = new Token("%"+c+begin, getPosition());
            return Tokens.tQWORDS_BEG;

        case 'x':
            lex_strterm = new StringTerm(str_xquote, end, begin);
            yaccValue = new Token("%"+c+begin, getPosition());
            return Tokens.tXSTRING_BEG;

        case 'r':
            lex_strterm = new StringTerm(str_regexp, end, begin);
            yaccValue = new Token("%"+c+begin, getPosition());
            return Tokens.tREGEXP_BEG;

        case 's':
            lex_strterm = new StringTerm(str_ssym, end, begin);
            lex_state = LexState.EXPR_FNAME;
            yaccValue = new Token("%"+c+begin, getPosition());
            return Tokens.tSYMBEG;

        default:
            throw new SyntaxException(getPosition(), "Unknown type of %string. Expected 'Q', 'q', 'w', 'x', 'r' or any non letter character, but found '" + c + "'.");
        }
    }
    
    private int hereDocumentIdentifier() throws IOException {
        char c = src.read(); 
        int term;

        int func = 0;
        if (c == '-') {
            c = src.read();
            func = STR_FUNC_INDENT;
        }
        
        if (c == '\'' || c == '"' || c == '`') {
            if (c == '\'') {
                func |= str_squote;
            } else if (c == '"') {
                func |= str_dquote;
            } else {
                func |= str_xquote; 
            }

            tokenBuffer.setLength(0);
            term = c;
            while ((c = src.read()) != EOF && c != term) {
                tokenBuffer.append(c);
            }
            if (c == EOF) {
                throw new SyntaxException(getPosition(), "unterminated here document identifier");
            }	
        } else {
            if (!isIdentifierChar(c)) {
                src.unread(c);
                if ((func & STR_FUNC_INDENT) != 0) {
                    src.unread('-');
                }
                return 0;
            }
            tokenBuffer.setLength(0);
            term = '"';
            func |= str_dquote;
            do {
                tokenBuffer.append(c);
            } while ((c = src.read()) != EOF && isIdentifierChar(c));
            src.unread(c);
        }

        String line = src.readLine() + '\n';
        String tok = tokenBuffer.toString();
        lex_strterm = new HeredocTerm(tok, func, line);

        if (term == '`') {
            yaccValue = new Token("`", getPosition());
            return Tokens.tXSTRING_BEG;
        }
        
        yaccValue = new Token("\"", getPosition());
        // Hacky: Advance position to eat newline here....
        getPosition();
        return Tokens.tSTRING_BEG;
    }
    
    private void arg_ambiguous() {
        warnings.warning(getPosition(), "Ambiguous first argument; make sure.");
    }

    /**
     * Read a comment up to end of line.  When found each comment will get stored away into
     * the parser result so that any interested party can use them as they seem fit.  One idea
     * is that IDE authors can do distance based heuristics to associate these comments to the
     * AST node they think they belong to.
     * 
     * @param c last character read from lexer source
     * @return newline or eof value 
     */
<<<<<<< HEAD
    protected int readComment(char c) {
=======
    protected int readComment(char c) throws IOException {
>>>>>>> 5747fd3e
        ISourcePosition startPosition = src.getPosition();
        tokenBuffer.setLength(0);
        tokenBuffer.append(c);

        // FIXME: Consider making a better LexerSource.readLine
        while ((c = src.read()) != '\n') {
<<<<<<< HEAD
            tokenBuffer.append(c);
            if (c == EOF) {
                break;
            }
=======
            if (c == EOF) {
                break;
            }
            tokenBuffer.append(c);
>>>>>>> 5747fd3e
        }
        src.unread(c);
        
        // Store away each comment to parser result so IDEs can do whatever they want with them.
        ISourcePosition position = startPosition.union(getPosition());
        parserSupport.getResult().addComment(new CommentNode(position, tokenBuffer.toString()));
        
        return c;
    }
    
    /*
     * Not normally used, but is left in here since it can be useful in debugging
     * grammar and lexing problems.
    private void printToken(int token) {
        //System.out.print("LOC: " + support.getPosition() + " ~ ");
        
        switch (token) {
        	case Tokens.yyErrorCode: System.err.print("yyErrorCode,"); break;
        	case Tokens.kCLASS: System.err.print("kClass,"); break;
        	case Tokens.kMODULE: System.err.print("kModule,"); break;
        	case Tokens.kDEF: System.err.print("kDEF,"); break;
        	case Tokens.kUNDEF: System.err.print("kUNDEF,"); break;
        	case Tokens.kBEGIN: System.err.print("kBEGIN,"); break;
        	case Tokens.kRESCUE: System.err.print("kRESCUE,"); break;
        	case Tokens.kENSURE: System.err.print("kENSURE,"); break;
        	case Tokens.kEND: System.err.print("kEND,"); break;
        	case Tokens.kIF: System.err.print("kIF,"); break;
        	case Tokens.kUNLESS: System.err.print("kUNLESS,"); break;
        	case Tokens.kTHEN: System.err.print("kTHEN,"); break;
        	case Tokens.kELSIF: System.err.print("kELSIF,"); break;
        	case Tokens.kELSE: System.err.print("kELSE,"); break;
        	case Tokens.kCASE: System.err.print("kCASE,"); break;
        	case Tokens.kWHEN: System.err.print("kWHEN,"); break;
        	case Tokens.kWHILE: System.err.print("kWHILE,"); break;
        	case Tokens.kUNTIL: System.err.print("kUNTIL,"); break;
        	case Tokens.kFOR: System.err.print("kFOR,"); break;
        	case Tokens.kBREAK: System.err.print("kBREAK,"); break;
        	case Tokens.kNEXT: System.err.print("kNEXT,"); break;
        	case Tokens.kREDO: System.err.print("kREDO,"); break;
        	case Tokens.kRETRY: System.err.print("kRETRY,"); break;
        	case Tokens.kIN: System.err.print("kIN,"); break;
        	case Tokens.kDO: System.err.print("kDO,"); break;
        	case Tokens.kDO_COND: System.err.print("kDO_COND,"); break;
        	case Tokens.kDO_BLOCK: System.err.print("kDO_BLOCK,"); break;
        	case Tokens.kRETURN: System.err.print("kRETURN,"); break;
        	case Tokens.kYIELD: System.err.print("kYIELD,"); break;
        	case Tokens.kSUPER: System.err.print("kSUPER,"); break;
        	case Tokens.kSELF: System.err.print("kSELF,"); break;
        	case Tokens.kNIL: System.err.print("kNIL,"); break;
        	case Tokens.kTRUE: System.err.print("kTRUE,"); break;
        	case Tokens.kFALSE: System.err.print("kFALSE,"); break;
        	case Tokens.kAND: System.err.print("kAND,"); break;
        	case Tokens.kOR: System.err.print("kOR,"); break;
        	case Tokens.kNOT: System.err.print("kNOT,"); break;
        	case Tokens.kIF_MOD: System.err.print("kIF_MOD,"); break;
        	case Tokens.kUNLESS_MOD: System.err.print("kUNLESS_MOD,"); break;
        	case Tokens.kWHILE_MOD: System.err.print("kWHILE_MOD,"); break;
        	case Tokens.kUNTIL_MOD: System.err.print("kUNTIL_MOD,"); break;
        	case Tokens.kRESCUE_MOD: System.err.print("kRESCUE_MOD,"); break;
        	case Tokens.kALIAS: System.err.print("kALIAS,"); break;
        	case Tokens.kDEFINED: System.err.print("kDEFINED,"); break;
        	case Tokens.klBEGIN: System.err.print("klBEGIN,"); break;
        	case Tokens.klEND: System.err.print("klEND,"); break;
        	case Tokens.k__LINE__: System.err.print("k__LINE__,"); break;
        	case Tokens.k__FILE__: System.err.print("k__FILE__,"); break;
        	case Tokens.tIDENTIFIER: System.err.print("tIDENTIFIER["+ value() + "],"); break;
        	case Tokens.tFID: System.err.print("tFID[" + value() + "],"); break;
        	case Tokens.tGVAR: System.err.print("tGVAR[" + value() + "],"); break;
        	case Tokens.tIVAR: System.err.print("tIVAR[" + value() +"],"); break;
        	case Tokens.tCONSTANT: System.err.print("tCONSTANT["+ value() +"],"); break;
        	case Tokens.tCVAR: System.err.print("tCVAR,"); break;
        	case Tokens.tINTEGER: System.err.print("tINTEGER,"); break;
        	case Tokens.tFLOAT: System.err.print("tFLOAT,"); break;
            case Tokens.tSTRING_CONTENT: System.err.print("tSTRING_CONTENT[" + yaccValue + "],"); break;
            case Tokens.tSTRING_BEG: System.err.print("tSTRING_BEG,"); break;
            case Tokens.tSTRING_END: System.err.print("tSTRING_END,"); break;
            case Tokens.tSTRING_DBEG: System.err.print("STRING_DBEG,"); break;
            case Tokens.tSTRING_DVAR: System.err.print("tSTRING_DVAR,"); break;
            case Tokens.tXSTRING_BEG: System.err.print("tXSTRING_BEG,"); break;
            case Tokens.tREGEXP_BEG: System.err.print("tREGEXP_BEG,"); break;
            case Tokens.tREGEXP_END: System.err.print("tREGEXP_END,"); break;
            case Tokens.tWORDS_BEG: System.err.print("tWORDS_BEG,"); break;
            case Tokens.tQWORDS_BEG: System.err.print("tQWORDS_BEG,"); break;
        	case Tokens.tBACK_REF: System.err.print("tBACK_REF,"); break;
        	case Tokens.tNTH_REF: System.err.print("tNTH_REF,"); break;
        	case Tokens.tUPLUS: System.err.print("tUPLUS"); break;
        	case Tokens.tUMINUS: System.err.print("tUMINUS,"); break;
        	case Tokens.tPOW: System.err.print("tPOW,"); break;
        	case Tokens.tCMP: System.err.print("tCMP,"); break;
        	case Tokens.tEQ: System.err.print("tEQ,"); break;
        	case Tokens.tEQQ: System.err.print("tEQQ,"); break;
        	case Tokens.tNEQ: System.err.print("tNEQ,"); break;
        	case Tokens.tGEQ: System.err.print("tGEQ,"); break;
        	case Tokens.tLEQ: System.err.print("tLEQ,"); break;
        	case Tokens.tANDOP: System.err.print("tANDOP,"); break;
        	case Tokens.tOROP: System.err.print("tOROP,"); break;
        	case Tokens.tMATCH: System.err.print("tMATCH,"); break;
        	case Tokens.tNMATCH: System.err.print("tNMATCH,"); break;
        	case Tokens.tDOT2: System.err.print("tDOT2,"); break;
        	case Tokens.tDOT3: System.err.print("tDOT3,"); break;
        	case Tokens.tAREF: System.err.print("tAREF,"); break;
        	case Tokens.tASET: System.err.print("tASET,"); break;
        	case Tokens.tLSHFT: System.err.print("tLSHFT,"); break;
        	case Tokens.tRSHFT: System.err.print("tRSHFT,"); break;
        	case Tokens.tCOLON2: System.err.print("tCOLON2,"); break;
        	case Tokens.tCOLON3: System.err.print("tCOLON3,"); break;
        	case Tokens.tOP_ASGN: System.err.print("tOP_ASGN,"); break;
        	case Tokens.tASSOC: System.err.print("tASSOC,"); break;
        	case Tokens.tLPAREN: System.err.print("tLPAREN,"); break;
        	case Tokens.tLPAREN_ARG: System.err.print("tLPAREN_ARG,"); break;
        	case Tokens.tLBRACK: System.err.print("tLBRACK,"); break;
        	case Tokens.tLBRACE: System.err.print("tLBRACE,"); break;
        	case Tokens.tSTAR: System.err.print("tSTAR,"); break;
        	case Tokens.tAMPER: System.err.print("tAMPER,"); break;
        	case Tokens.tSYMBEG: System.err.print("tSYMBEG,"); break;
        	case '\n': System.err.println("NL"); break;
        	default: System.err.print("'" + (int)token + "',"); break;
        }
    }

    // DEBUGGING HELP 
    private int yylex() throws IOException {
        int token = yylex2();
        
        printToken(token);
        
        return token;
    }
    */

    /**
     *  Returns the next token. Also sets yyVal is needed.
     *
     *@return    Description of the Returned Value
     */
    private int yylex() throws IOException {
        char c;
        boolean spaceSeen = false;
        boolean commandState;
        
        if (lex_strterm != null) {
			int tok = lex_strterm.parseString(this, src);
			if (tok == Tokens.tSTRING_END || tok == Tokens.tREGEXP_END) {
			    lex_strterm = null;
			    lex_state = LexState.EXPR_END;
			}
			return tok;
        }

        commandState = commandStart;
        commandStart = false;

        LexState last_state = lex_state;
        
        retry: for(;;) {
            c = src.read();
            switch(c) {
            case '\004':		/* ^D */
            case '\032':		/* ^Z */
            case 0:			/* end of script. */
                return 0;
           
                /* white spaces */
            case ' ': case '\t': case '\f': case '\r':
            case '\13': /* '\v' */
                getPosition();
                spaceSeen = true;
                continue retry;
            case '#':		/* it's a comment */
                if (readComment(c) == 0) return 0;
                    
                /* fall through */
            case '\n':
            	// Replace a string of newlines with a single one
                while((c = src.read()) == '\n') {
                    
                }
                src.unread( c );
                getPosition();

                if (lex_state == LexState.EXPR_BEG ||
                    lex_state == LexState.EXPR_FNAME ||
                    lex_state == LexState.EXPR_DOT ||
                    lex_state == LexState.EXPR_CLASS) {
                    continue retry;
                } 

                commandStart = true;
                lex_state = LexState.EXPR_BEG;
                return '\n';
                
            case '*':
                if ((c = src.read()) == '*') {
                    if ((c = src.read()) == '=') {
                        lex_state = LexState.EXPR_BEG;
                        yaccValue = new Token("**", getPosition());
                        return Tokens.tOP_ASGN;
                    }
                    src.unread(c);
                    yaccValue = new Token("**", getPosition());
                    c = Tokens.tPOW;
                } else {
                    if (c == '=') {
                        lex_state = LexState.EXPR_BEG;
                        yaccValue = new Token("*", getPosition());
                        return Tokens.tOP_ASGN;
                    }
                    src.unread(c);
                    if (lex_state.isArgument() && spaceSeen && !Character.isWhitespace(c)) {
                        warnings.warning(getPosition(), "`*' interpreted as argument prefix");
                        c = Tokens.tSTAR;
                    } else if (lex_state == LexState.EXPR_BEG || 
                            lex_state == LexState.EXPR_MID) {
                        c = Tokens.tSTAR;
                    } else {
                        c = Tokens.tSTAR2;
                    }
                    yaccValue = new Token("*", getPosition());
                }
                if (lex_state == LexState.EXPR_FNAME ||
                    lex_state == LexState.EXPR_DOT) {
                    lex_state = LexState.EXPR_ARG;
                } else {
                    lex_state = LexState.EXPR_BEG;
                }
<<<<<<< HEAD
                yaccValue = new Token("*", getPosition());
=======
>>>>>>> 5747fd3e
                return c;

            case '!':
                lex_state = LexState.EXPR_BEG;
                if ((c = src.read()) == '=') {
                 yaccValue = new Token("!=",getPosition());
                 return Tokens.tNEQ;
                }
                if (c == '~') {
                    yaccValue = new Token("!~",getPosition());
                    return Tokens.tNMATCH;
                }
                src.unread(c);
                yaccValue = new Token("!",getPosition());
                return Tokens.tBANG;

            case '=':
                // documentation nodes
                if (src.wasBeginOfLine()) {
                    String equalLabel;
                    if ((equalLabel = isNextNoCase("begin")) != null) {
                        tokenBuffer.setLength(0);
                        tokenBuffer.append(equalLabel);
                        c = src.read();
                        
                        if (Character.isWhitespace(c)) {
                            // In case last next was the newline.
                            src.unread(c);
                            for (;;) {
                                c = src.read();
                                tokenBuffer.append(c);

                                // If a line is followed by a blank line put
                                // it back.
                                while (c == '\n') {
                                    c = src.read();
                                    tokenBuffer.append(c);
                                }
                                if (c == EOF) {
                                    throw new SyntaxException(getPosition(), "embedded document meets end of file");
                                }
                                if (c != '=') continue;
                                if (src.wasBeginOfLine() && (equalLabel = isNextNoCase("end")) != null) {
                                    tokenBuffer.append(equalLabel);
                                    tokenBuffer.append(src.readLine());
                                    src.unread('\n');
                                    break;
                                }
                            }
                            
                            parserSupport.getResult().addComment(new CommentNode(getPosition(), tokenBuffer.toString()));
                            continue retry;
                        }
						src.unread(c);
                    }
                }

                if (lex_state == LexState.EXPR_FNAME || lex_state == LexState.EXPR_DOT) {
                    lex_state = LexState.EXPR_ARG;
                } else { 
                    lex_state = LexState.EXPR_BEG;
                }

                c = src.read();
                if (c == '=') {
                    c = src.read();
                    if (c == '=') {
                        yaccValue = new Token("===", getPosition());
                        return Tokens.tEQQ;
                    }
                    src.unread(c);
                    yaccValue = new Token("==", getPosition());
                    return Tokens.tEQ;
                }
                if (c == '~') {
                    yaccValue = new Token("=~", getPosition());
                    return Tokens.tMATCH;
                } else if (c == '>') {
                    yaccValue = new Token("=>", getPosition());
                    return Tokens.tASSOC;
                }
                src.unread(c);
                yaccValue = new Token("=", getPosition());
                return '=';
                
            case '<':
                c = src.read();
                if (c == '<' &&
                        lex_state != LexState.EXPR_END &&
                        lex_state != LexState.EXPR_DOT &&
                        lex_state != LexState.EXPR_ENDARG && 
                        lex_state != LexState.EXPR_CLASS &&
                        (!lex_state.isArgument() || spaceSeen)) {
                    int tok = hereDocumentIdentifier();
                    if (tok != 0) return tok;
                }
                if (lex_state == LexState.EXPR_FNAME ||
                    lex_state == LexState.EXPR_DOT) {
                    lex_state = LexState.EXPR_ARG;
                } else {
                    lex_state = LexState.EXPR_BEG;
                }
                if (c == '=') {
                    if ((c = src.read()) == '>') {
                        yaccValue = new Token("<=>", getPosition());
                        return Tokens.tCMP;
                    }
                    src.unread(c);
                    yaccValue = new Token("<=", getPosition());
                    return Tokens.tLEQ;
                }
                if (c == '<') {
                    if ((c = src.read()) == '=') {
                        lex_state = LexState.EXPR_BEG;
                        yaccValue = new Token("<<", getPosition());
                        return Tokens.tOP_ASGN;
                    }
                    src.unread(c);
                    yaccValue = new Token("<<", getPosition());
                    return Tokens.tLSHFT;
                }
                yaccValue = new Token("<", getPosition());
                src.unread(c);
                return Tokens.tLT;
                
            case '>':
                if (lex_state == LexState.EXPR_FNAME ||
                    lex_state == LexState.EXPR_DOT) {
                    lex_state = LexState.EXPR_ARG;
                } else {
                    lex_state = LexState.EXPR_BEG;
                }

                if ((c = src.read()) == '=') {
                    yaccValue = new Token(">=", getPosition());
                    return Tokens.tGEQ;
                }
                if (c == '>') {
                    if ((c = src.read()) == '=') {
                        lex_state = LexState.EXPR_BEG;
                        yaccValue = new Token(">>", getPosition());
                        return Tokens.tOP_ASGN;
                    }
                    src.unread(c);
                    yaccValue = new Token(">>", getPosition());
                    return Tokens.tRSHFT;
                }
                src.unread(c);
                yaccValue = new Token(">", getPosition());
                return Tokens.tGT;

            case '"':
                lex_strterm = new StringTerm(str_dquote, '"', '\0');
                yaccValue = new Token("\"", getPosition());
                return Tokens.tSTRING_BEG;

            case '`':
                yaccValue = new Token("`", getPosition());
                if (lex_state == LexState.EXPR_FNAME) {
                    lex_state = LexState.EXPR_END;
                    return Tokens.tBACK_REF2;
                }
                if (lex_state == LexState.EXPR_DOT) {
                    if (commandState) {
                        lex_state = LexState.EXPR_CMDARG;
                    } else {
                        lex_state = LexState.EXPR_ARG;
                    }
                    return Tokens.tBACK_REF2;
                }
                lex_strterm = new StringTerm(str_xquote, '`', '\0');
                return Tokens.tXSTRING_BEG;

            case '\'':
                lex_strterm = new StringTerm(str_squote, '\'', '\0');
                yaccValue = new Token("'", getPosition());
                return Tokens.tSTRING_BEG;

            case '?':
                if (lex_state == LexState.EXPR_END || 
                    lex_state == LexState.EXPR_ENDARG) {
                    lex_state = LexState.EXPR_BEG;
                    yaccValue = new Token("?",getPosition());
                    return '?';
                }
                c = src.read();
                if (c == EOF) {
                    throw new SyntaxException(getPosition(), "incomplete character syntax");
                }
                if (Character.isWhitespace(c)){
                    if (!lex_state.isArgument()){
                        int c2 = 0;
                        switch (c) {
                        case ' ':
                            c2 = 's';
                            break;
                        case '\n':
                            c2 = 'n';
                            break;
                        case '\t':
                            c2 = 't';
                            break;
                            /* What is \v in C?
                        case '\v':
                            c2 = 'v';
                            break;
                            */
                        case '\r':
                            c2 = 'r';
                            break;
                        case '\f':
                            c2 = 'f';
                            break;
                        }
                        if (c2 != 0) {
                            warnings.warn(getPosition(), "invalid character syntax; use ?\\" + c2);
                        }
                    }
                    src.unread(c);
                    lex_state = LexState.EXPR_BEG;
                    yaccValue = new Token("?", getPosition());
                    return '?';
                /*} else if (ismbchar(c)) { // ruby - we don't support them either?
                    rb_warn("multibyte character literal not supported yet; use ?\\" + c);
                    support.unread(c);
                    lexState = LexState.EXPR_BEG;
                    return '?';*/
                } else if ((Character.isLetterOrDigit(c) || c == '_') &&
                        !src.peek('\n') && isNext_identchar()) {
                    src.unread(c);
                    lex_state = LexState.EXPR_BEG;
                    yaccValue = new Token("?", getPosition());
                    return '?';
                } else if (c == '\\') {
                    c = src.readEscape();
                }
                c &= 0xff;
                lex_state = LexState.EXPR_END;
                yaccValue = new FixnumNode(getPosition(), c);
                return Tokens.tINTEGER;

            case '&':
                if ((c = src.read()) == '&') {
                    lex_state = LexState.EXPR_BEG;
                    if ((c = src.read()) == '=') {
                        yaccValue = new Token("&&", getPosition());
                        lex_state = LexState.EXPR_BEG;
                        return Tokens.tOP_ASGN;
                    }
                    src.unread(c);
                    yaccValue = new Token("&&", getPosition());
                    return Tokens.tANDOP;
                }
                else if (c == '=') {
                    yaccValue = new Token("&", getPosition());
                    lex_state = LexState.EXPR_BEG;
                    return Tokens.tOP_ASGN;
                }
                src.unread(c);
                //tmpPosition is required because getPosition()'s side effects.
                //if the warning is generated, the getPosition() on line 954 (this line + 18) will create
                //a wrong position if the "inclusive" flag is not set.
                ISourcePosition tmpPosition = getPosition();
                if (lex_state.isArgument() && spaceSeen && !Character.isWhitespace(c)){
<<<<<<< HEAD
                    warnings.warning(getPosition(), "`&' interpreted as argument prefix");
=======
                    warnings.warning(tmpPosition, "`&' interpreted as argument prefix");
>>>>>>> 5747fd3e
                    c = Tokens.tAMPER;
                } else if (lex_state == LexState.EXPR_BEG || 
                        lex_state == LexState.EXPR_MID) {
                    c = Tokens.tAMPER;
                } else {
                    c = Tokens.tAMPER2;
                }
                
                if (lex_state == LexState.EXPR_FNAME ||
                    lex_state == LexState.EXPR_DOT) {
                    lex_state = LexState.EXPR_ARG;
                } else {
                    lex_state = LexState.EXPR_BEG;
                }
<<<<<<< HEAD
                yaccValue = new Token("&", getPosition());
=======
                yaccValue = new Token("&", tmpPosition);
>>>>>>> 5747fd3e
                return c;
                
            case '|':
                if ((c = src.read()) == '|') {
                    lex_state = LexState.EXPR_BEG;
                    if ((c = src.read()) == '=') {
                        lex_state = LexState.EXPR_BEG;
                        yaccValue = new Token("||", getPosition());
                        return Tokens.tOP_ASGN;
                    }
                    src.unread(c);
                    yaccValue = new Token("||", getPosition());
                    return Tokens.tOROP;
                }
                if (c == '=') {
                    lex_state = LexState.EXPR_BEG;
                    yaccValue = new Token("|", getPosition());
                    return Tokens.tOP_ASGN;
                }
                if (lex_state == LexState.EXPR_FNAME || 
                    lex_state == LexState.EXPR_DOT) {
                    lex_state = LexState.EXPR_ARG;
                } else {
                    lex_state = LexState.EXPR_BEG;
                }
                src.unread(c);
                yaccValue = new Token("|", getPosition());
                return Tokens.tPIPE;

            case '+':
                c = src.read();
                if (lex_state == LexState.EXPR_FNAME || 
                    lex_state == LexState.EXPR_DOT) {
                    lex_state = LexState.EXPR_ARG;
                    if (c == '@') {
                        yaccValue = new Token("+@", getPosition());
                        return Tokens.tUPLUS;
                    }
                    src.unread(c);
                    yaccValue = new Token("+", getPosition());
                    return Tokens.tPLUS;
                }
                if (c == '=') {
                    lex_state = LexState.EXPR_BEG;
                    yaccValue = new Token("+", getPosition());
                    return Tokens.tOP_ASGN;
                }
                if (lex_state == LexState.EXPR_BEG ||
                    lex_state == LexState.EXPR_MID ||
                        (lex_state.isArgument() && spaceSeen && !Character.isWhitespace(c))) {
                    if (lex_state.isArgument()) arg_ambiguous();
                    lex_state = LexState.EXPR_BEG;
                    src.unread(c);
                    if (Character.isDigit(c)) {
                        c = '+';
                        return parseNumber(c);
                    }
                    yaccValue = new Token("+", getPosition());
                    return Tokens.tUPLUS;
                }
                lex_state = LexState.EXPR_BEG;
                src.unread(c);
                yaccValue = new Token("+", getPosition());
                return Tokens.tPLUS;

            case '-':
                c = src.read();
                if (lex_state == LexState.EXPR_FNAME || lex_state == LexState.EXPR_DOT) {
                    lex_state = LexState.EXPR_ARG;
                    if (c == '@') {
                        yaccValue = new Token("-@", getPosition());
                        return Tokens.tUMINUS;
                    }
                    src.unread(c);
                    yaccValue = new Token("-", getPosition());
                    return Tokens.tMINUS;
                }
                if (c == '=') {
                    lex_state = LexState.EXPR_BEG;
                    yaccValue = new Token("-", getPosition());
                    return Tokens.tOP_ASGN;
                }
                if (lex_state == LexState.EXPR_BEG || lex_state == LexState.EXPR_MID ||
                        (lex_state.isArgument() && spaceSeen && !Character.isWhitespace(c))) {
                    if (lex_state.isArgument()) arg_ambiguous();
                    lex_state = LexState.EXPR_BEG;
                    src.unread(c);
                    yaccValue = new Token("-", getPosition());
                    if (Character.isDigit(c)) {
                        return Tokens.tUMINUS_NUM;
                    }
                    return Tokens.tUMINUS;
                }
                lex_state = LexState.EXPR_BEG;
                src.unread(c);
                yaccValue = new Token("-", getPosition());
                return Tokens.tMINUS;
                
            case '.':
                lex_state = LexState.EXPR_BEG;
                if ((c = src.read()) == '.') {
                    if ((c = src.read()) == '.') {
                        yaccValue = new Token("...", getPosition());
                        return Tokens.tDOT3;
                    }
                    src.unread(c);
                    yaccValue = new Token("..", getPosition());
                    return Tokens.tDOT2;
                }
                src.unread(c);
                if (Character.isDigit(c)) {
                    throw new SyntaxException(getPosition(), "no .<digit> floating literal anymore; put 0 before dot"); 
                }
                lex_state = LexState.EXPR_DOT;
                yaccValue = new Token(".", getPosition());
                return Tokens.tDOT;
            case '0' : case '1' : case '2' : case '3' : case '4' :
            case '5' : case '6' : case '7' : case '8' : case '9' :
                return parseNumber(c);
                
            case ')':
                conditionState.restart();
                cmdArgumentState.restart();
                lex_state = LexState.EXPR_END;
                yaccValue = new Token(")", getPosition());
                return Tokens.tRPAREN;
            case ']':
                conditionState.restart();
                cmdArgumentState.restart();
                lex_state = LexState.EXPR_END;
                yaccValue = new Token(")", getPosition());
                return Tokens.tRBRACK;
            case '}':
                conditionState.restart();
                cmdArgumentState.restart();
                lex_state = LexState.EXPR_END;
                yaccValue = new Token("}",getPosition());
                return Tokens.tRCURLY;

            case ':':
                c = src.read();
                if (c == ':') {
                    if (lex_state == LexState.EXPR_BEG ||
                        lex_state == LexState.EXPR_MID ||
                        lex_state == LexState.EXPR_CLASS || 
                        (lex_state.isArgument() && spaceSeen)) {
                        lex_state = LexState.EXPR_BEG;
                        yaccValue = new Token("::", getPosition());
                        return Tokens.tCOLON3;
                    }
                    lex_state = LexState.EXPR_DOT;
                    yaccValue = new Token(":",getPosition());
                    return Tokens.tCOLON2;
                }
                if (lex_state == LexState.EXPR_END || 
                    lex_state == LexState.EXPR_ENDARG || Character.isWhitespace(c)) {
                    src.unread(c);
                    lex_state = LexState.EXPR_BEG;
                    yaccValue = new Token(":",getPosition());
                    return ':';
                }
                switch (c) {
                case '\'':
                    lex_strterm = new StringTerm(str_ssym, c, '\0');
                    break;
                case '"':
                    lex_strterm = new StringTerm(str_dsym, c, '\0');
                    break;
                default:
                    src.unread(c);
                    break;
                }
                lex_state = LexState.EXPR_FNAME;
                yaccValue = new Token(":", getPosition());
                return Tokens.tSYMBEG;

            case '/':
                if (lex_state == LexState.EXPR_BEG || 
                    lex_state == LexState.EXPR_MID) {
                    lex_strterm = new StringTerm(str_regexp, '/', '\0');
                    yaccValue = new Token("/",getPosition());
                    return Tokens.tREGEXP_BEG;
                }
                
                if ((c = src.read()) == '=') {
                    yaccValue = new Token("/", getPosition());
                    lex_state = LexState.EXPR_BEG;
                    return Tokens.tOP_ASGN;
                }
                src.unread(c);
                if (lex_state.isArgument() && spaceSeen) {
                    if (!Character.isWhitespace(c)) {
                        arg_ambiguous();
                        lex_strterm = new StringTerm(str_regexp, '/', '\0');
                        yaccValue = new Token("/",getPosition());
                        return Tokens.tREGEXP_BEG;
                    }
                }
                if (lex_state == LexState.EXPR_FNAME || 
                    lex_state == LexState.EXPR_DOT) {
                    lex_state = LexState.EXPR_ARG;
                } else {
                    lex_state = LexState.EXPR_BEG;
                }
                yaccValue = new Token("/", getPosition());
                return Tokens.tDIVIDE;

            case '^':
                if ((c = src.read()) == '=') {
                    lex_state = LexState.EXPR_BEG;
                    yaccValue = new Token("^", getPosition());
                    return Tokens.tOP_ASGN;
                }
                if (lex_state == LexState.EXPR_FNAME || 
                    lex_state == LexState.EXPR_DOT) {
                    lex_state = LexState.EXPR_ARG;
                } else {
                    lex_state = LexState.EXPR_BEG;
                }
                src.unread(c);
                yaccValue = new Token("^", getPosition());
                return Tokens.tCARET;

            case ';':
                commandStart = true;
            case ',':
                lex_state = LexState.EXPR_BEG;
                yaccValue = new Token(",", getPosition());
                return c;

            case '~':
                if (lex_state == LexState.EXPR_FNAME || 
                    lex_state == LexState.EXPR_DOT) {
                    if ((c = src.read()) != '@') {
                        src.unread(c);
                    }
                }
                if (lex_state == LexState.EXPR_FNAME || 
                        lex_state == LexState.EXPR_DOT) {
                    lex_state = LexState.EXPR_ARG;
                } else {
                    lex_state = LexState.EXPR_BEG;
                }
                yaccValue = new Token("~", getPosition());
                return Tokens.tTILDE;
            case '(':
            	c = Tokens.tLPAREN2;
                commandStart = true;
                if (lex_state == LexState.EXPR_BEG || 
                    lex_state == LexState.EXPR_MID) {
                    c = Tokens.tLPAREN;
                } else if (spaceSeen) {
                    if (lex_state == LexState.EXPR_CMDARG) {
                        c = Tokens.tLPAREN_ARG;
                    } else if (lex_state == LexState.EXPR_ARG) {
                        warnings.warn(getPosition(), "don't put space before argument parentheses");
                        c = Tokens.tLPAREN2;
                    }
                }
                conditionState.stop();
                cmdArgumentState.stop();
                lex_state = LexState.EXPR_BEG;
                yaccValue = new Token("(", getPosition());
                return c;

            case '[':
                if (lex_state == LexState.EXPR_FNAME || 
                    lex_state == LexState.EXPR_DOT) {
                    lex_state = LexState.EXPR_ARG;
                    if ((c = src.read()) == ']') {
<<<<<<< HEAD
                        if ((c = src.read()) == '=') {
=======
                        if (src.peek('=')) {
                            c = src.read();
>>>>>>> 5747fd3e
                            yaccValue = new Token("[]=", getPosition());
                            return Tokens.tASET;
                        }
                        yaccValue = new Token("[]", getPosition());
<<<<<<< HEAD
                        src.unread(c);
=======
>>>>>>> 5747fd3e
                        return Tokens.tAREF;
                    }
                    src.unread(c);
                    yaccValue = new Token("[", getPosition());
                    return '[';
                } else if (lex_state == LexState.EXPR_BEG || 
                           lex_state == LexState.EXPR_MID) {
                    c = Tokens.tLBRACK;
                } else if (lex_state.isArgument() && spaceSeen) {
                    c = Tokens.tLBRACK;
                }
                lex_state = LexState.EXPR_BEG;
                conditionState.stop();
                cmdArgumentState.stop();
                yaccValue = new Token("[", getPosition());
                return c;
                
            case '{':
            	c = Tokens.tLCURLY;
            	
                if (lex_state.isArgument() || lex_state == LexState.EXPR_END) {
                    c = Tokens.tLCURLY;          /* block (primary) */
                } else if (lex_state == LexState.EXPR_ENDARG) {
                    c = Tokens.tLBRACE_ARG;  /* block (expr) */
                } else {
                    c = Tokens.tLBRACE;      /* hash */
                }
                conditionState.stop();
                cmdArgumentState.stop();
                lex_state = LexState.EXPR_BEG;
                yaccValue = new Token("{", getPosition());
                return c;

            case '\\':
                c = src.read();
                if (c == '\n') {
                    spaceSeen = true;
                    continue retry; /* skip \\n */
                }
                src.unread(c);
                yaccValue = new Token("\\", getPosition());
                return '\\';

            case '%':
                if (lex_state == LexState.EXPR_BEG || 
                    lex_state == LexState.EXPR_MID) {
                    return parseQuote(src.read());
                }
                if ((c = src.read()) == '=') {
                    lex_state = LexState.EXPR_BEG;
                    yaccValue = new Token("%", getPosition());
                    return Tokens.tOP_ASGN;
                }
                if (lex_state.isArgument() && spaceSeen && !Character.isWhitespace(c)) {
                    return parseQuote(c);
                }
                if (lex_state == LexState.EXPR_FNAME || 
                    lex_state == LexState.EXPR_DOT) {
                    lex_state = LexState.EXPR_ARG;
                } else {
                    lex_state = LexState.EXPR_BEG;
                }
                src.unread(c);
                yaccValue = new Token("%", getPosition());
                return Tokens.tPERCENT;

            case '$':
                lex_state = LexState.EXPR_END;
                tokenBuffer.setLength(0);
                c = src.read();
                switch (c) {
                case '_':		/* $_: last read line string */
                    c = src.read();
                    if (isIdentifierChar(c)) {
                        tokenBuffer.append('$');
                        tokenBuffer.append('_');
                        break;
                    }
                    src.unread(c);
                    c = '_';
                    /* fall through */
                case '~':       /* $~: match-data */
                case '*':		/* $*: argv */
                case '$':		/* $$: pid */
                case '?':		/* $?: last status */
                case '!':		/* $!: error string */
                case '@':		/* $@: error position */
                case '/':		/* $/: input record separator */
                case '\\':		/* $\: output record separator */
                case ';':		/* $;: field separator */
                case ',':		/* $,: output field separator */
                case '.':		/* $.: last read line number */
                case '=':		/* $=: ignorecase */
                case ':':		/* $:: load path */
                case '<':		/* $<: reading filename */
                case '>':		/* $>: default output handle */
                case '\"':		/* $": already loaded files */
                    tokenBuffer.append('$');
                    tokenBuffer.append(c);
                    yaccValue = new Token(tokenBuffer.toString(), getPosition());
                    return Tokens.tGVAR;

                case '-':
                    tokenBuffer.append('$');
                    tokenBuffer.append(c);
                    c = src.read();
<<<<<<< HEAD
                    tokenBuffer.append(c);
=======
                    if (isIdentifierChar(c)) {
                        tokenBuffer.append(c);
                    } else {
                        src.unread(c);
                    }
>>>>>>> 5747fd3e
                    yaccValue = new Token(tokenBuffer.toString(), getPosition());
                    /* xxx shouldn't check if valid option variable */
                    return Tokens.tGVAR;

                case '&':		/* $&: last match */
                case '`':		/* $`: string before last match */
                case '\'':		/* $': string after last match */
                case '+':		/* $+: string matches last paren. */
                    yaccValue = new BackRefNode(getPosition(), c);
                    return Tokens.tBACK_REF;

                case '1': case '2': case '3':
                case '4': case '5': case '6':
                case '7': case '8': case '9':
                    tokenBuffer.append('$');
                    do {
                        tokenBuffer.append(c);
                        c = src.read();
                    } while (Character.isDigit(c));
                    src.unread(c);
<<<<<<< HEAD
                    yaccValue = new NthRefNode(getPosition(), Integer.parseInt(tokenBuffer.substring(1)));
                    
                    return Tokens.tNTH_REF;

=======
                    if(last_state == LexState.EXPR_FNAME) {
                        yaccValue = new Token(tokenBuffer.toString(), getPosition());
                        return Tokens.tGVAR;
                    } else {
                        yaccValue = new NthRefNode(getPosition(), Integer.parseInt(tokenBuffer.substring(1)));
                        return Tokens.tNTH_REF;
                    }
>>>>>>> 5747fd3e
                default:
                    if (!isIdentifierChar(c)) {
                        src.unread(c);
                        yaccValue = new Token("$", getPosition());
                        return '$';
                    }
                case '0':
                    tokenBuffer.append('$');
                }
                break;

            case '@':
                c = src.read();
                tokenBuffer.setLength(0);
                tokenBuffer.append('@');
                if (c == '@') {
                    tokenBuffer.append('@');
                    c = src.read();
                }
                if (Character.isDigit(c)) {
                    if (tokenBuffer.length() == 1) {
                        throw new SyntaxException(getPosition(), "`@" + c + "' is not allowed as an instance variable name");
                    }
                    throw new SyntaxException(getPosition(), "`@@" + c + "' is not allowed as a class variable name");
                }
                if (!isIdentifierChar(c)) {
                    src.unread(c);
                    yaccValue = new Token("@", getPosition());
                    return '@';
                }
                break;

            case '_':
                if (src.wasBeginOfLine() && src.matchString("_END__\n", false)) {
                	parserSupport.getResult().setEndSeen(true);
                    return 0;
                }
                tokenBuffer.setLength(0);
                break;

            default:
                if (!isIdentifierChar(c)) {
<<<<<<< HEAD
                    throw new SyntaxException(getPosition(), "Invalid char `\\" + new PrintfFormat("%.3o").sprintf(c) + "' in expression");
=======
                    throw new SyntaxException(getPosition(), "Invalid char `\\" + Integer.parseInt(""+c, 8) + "' in expression");
>>>>>>> 5747fd3e
                }
            
                tokenBuffer.setLength(0);
                break;
            }
    
            do {
                tokenBuffer.append(c);
                /* no special multibyte character handling is needed in Java
                 * if (ismbchar(c)) {
                    int i, len = mbclen(c)-1;

                    for (i = 0; i < len; i++) {
                        c = src.read();
                        tokenBuffer.append(c);
                    }
                }*/
                c = src.read();
            } while (isIdentifierChar(c));
            
            char peek = src.read();
            if ((c == '!' || c == '?') && 
                isIdentifierChar(tokenBuffer.charAt(0)) && peek != '=') {
                src.unread(peek);
                tokenBuffer.append(c);
            } else {
            	src.unread(peek);
            	src.unread(c);
            }
            
            int result = 0;

            switch (tokenBuffer.charAt(0)) {
                case '$':
                    lex_state = LexState.EXPR_END;
                    result = Tokens.tGVAR;
                    break;
                case '@':
                    lex_state = LexState.EXPR_END;
                    if (tokenBuffer.charAt(1) == '@') {
                        result = Tokens.tCVAR;
                    } else {
                        result = Tokens.tIVAR;
                    }
                    break;

                default:
                	char last = tokenBuffer.charAt(tokenBuffer.length() - 1);
                    if (last == '!' || last == '?') {
                        result = Tokens.tFID;
                    } else {
                        if (lex_state == LexState.EXPR_FNAME) {
                            if ((c = src.read()) == '=') { 
                            	char c2 = src.read();
                        	
                            	if (c2 != '~' && c2 != '>' &&
                            		(c2 != '=' || (c2 == '\n' && src.peek('>')))) {
                            		result = Tokens.tIDENTIFIER;
                            		tokenBuffer.append(c);
                                    src.unread(c2);
                            	} else { 
                            		src.unread(c2);
                            		src.unread(c);
                            	}
                        	} else {
                            	src.unread(c);
                            }
                        }
                        if (result == 0 && Character.isUpperCase(tokenBuffer.charAt(0))) {
                            result = Tokens.tCONSTANT;
                        } else {
                            result = Tokens.tIDENTIFIER;
                        }
                    }

                    if (lex_state != LexState.EXPR_DOT) {
                        /* See if it is a reserved word.  */
                        Keyword keyword = Keyword.getKeyword(tokenBuffer.toString(), tokenBuffer.length());
                        if (keyword != null) {
                            // enum lex_state
                            LexState state = lex_state;

                            lex_state = keyword.state;
                            if (state.isExprFName()) {
                                yaccValue = new Token(keyword.name, getPosition());
                            } else {
                                yaccValue = new Token(tokenBuffer.toString(), getPosition());
                            }
                            if (keyword.id0 == Tokens.kDO) {
                                if (conditionState.isInState()) {
                                    return Tokens.kDO_COND;
                                }
                                if (cmdArgumentState.isInState() && state != LexState.EXPR_CMDARG) {
                                    return Tokens.kDO_BLOCK;
                                }
                                if (state == LexState.EXPR_ENDARG) {
                                    return Tokens.kDO_BLOCK;
                                }
                                return Tokens.kDO;
                            }

                            if (state == LexState.EXPR_BEG) {
                                return keyword.id0;
                            }
							if (keyword.id0 != keyword.id1) {
								lex_state = LexState.EXPR_BEG;
							}
							return keyword.id1;
                        }
                    }

                    if (lex_state == LexState.EXPR_BEG ||
                            lex_state == LexState.EXPR_MID ||
                            lex_state == LexState.EXPR_DOT ||
                            lex_state == LexState.EXPR_ARG ||
                            lex_state == LexState.EXPR_CMDARG) {
                        if (commandState) {
                            lex_state = LexState.EXPR_CMDARG;
                        } else {
                            lex_state = LexState.EXPR_ARG;
                        }
                    } else {
                        lex_state = LexState.EXPR_END;
                    }
            }
            
            String tempVal = tokenBuffer.toString();

            // Lame: parsing logic made it into lexer in ruby...So we
            // are emulating
<<<<<<< HEAD
            if (IdUtil.getVarType(tempVal) != IdUtil.LOCAL_VAR &&
                ((((LocalNamesElement) parserSupport.getLocalNames().peek()).isInBlock() && 
                ((BlockNamesElement) parserSupport.getBlockNames().peek()).isDefined(tempVal)) ||
				((LocalNamesElement) parserSupport.getLocalNames().peek()).isLocalRegistered(tempVal))) {
=======
            // FIXME:  I believe this is much simpler now...
            StaticScope scope = parserSupport.getCurrentScope();
            if (IdUtil.getVarType(tempVal) == IdUtil.LOCAL_VAR &&
                    (scope instanceof BlockStaticScope && (scope.isDefined(tempVal) >= 0)) ||
                    (scope.getLocalScope().isDefined(tempVal) >= 0)) {
>>>>>>> 5747fd3e
                lex_state = LexState.EXPR_END;
            }

            yaccValue = new Token(tempVal, getPosition());

            return result;
        }
    }

    /**
     *  Parse a number from the input stream.
     *
     *@param c The first character of the number.
     *@return A int constant wich represents a token.
     */
    private int parseNumber(char c) throws IOException {
        lex_state = LexState.EXPR_END;

        tokenBuffer.setLength(0);

        if (c == '-') {
        	tokenBuffer.append(c);
            c = src.read();
        } else if (c == '+') {
        	// We don't append '+' since Java number parser gets confused
            c = src.read();
        }
        
        char nondigit = '\0';

        if (c == '0') {
            int startLen = tokenBuffer.length();

            switch (c = src.read()) {
                case 'x' :
                case 'X' : //  hexadecimal
                    c = src.read();
                    if (isHexChar(c)) {
                        for (;; c = src.read()) {
                            if (c == '_') {
                                if (nondigit != '\0') {
                                    break;
                                }
								nondigit = c;
                            } else if (isHexChar(c)) {
                                nondigit = '\0';
                                tokenBuffer.append(c);
                            } else {
                                break;
                            }
                        }
                    }
                    src.unread(c);

                    if (tokenBuffer.length() == startLen) {
                        throw new SyntaxException(getPosition(), "Hexadecimal number without hex-digits.");
                    } else if (nondigit != '\0') {
                        throw new SyntaxException(getPosition(), "Trailing '_' in number.");
                    }
                    yaccValue = getInteger(tokenBuffer.toString(), 16);
                    return Tokens.tINTEGER;
                case 'b' :
                case 'B' : // binary
                    c = src.read();
                    if (c == '0' || c == '1') {
                        for (;; c = src.read()) {
                            if (c == '_') {
                                if (nondigit != '\0') {
                                    break;
                                }
								nondigit = c;
                            } else if (c == '0' || c == '1') {
                                nondigit = '\0';
                                tokenBuffer.append(c);
                            } else {
                                break;
                            }
                        }
                    }
                    src.unread(c);

                    if (tokenBuffer.length() == startLen) {
                        throw new SyntaxException(getPosition(), "Binary number without digits.");
                    } else if (nondigit != '\0') {
                        throw new SyntaxException(getPosition(), "Trailing '_' in number.");
                    }
                    yaccValue = getInteger(tokenBuffer.toString(), 2);
                    return Tokens.tINTEGER;
                case 'd' :
                case 'D' : // decimal
                    c = src.read();
                    if (Character.isDigit(c)) {
                        for (;; c = src.read()) {
                            if (c == '_') {
                                if (nondigit != '\0') {
                                    break;
                                }
								nondigit = c;
                            } else if (Character.isDigit(c)) {
                                nondigit = '\0';
                                tokenBuffer.append(c);
                            } else {
                                break;
                            }
                        }
                    }
                    src.unread(c);

                    if (tokenBuffer.length() == startLen) {
                        throw new SyntaxException(getPosition(), "Binary number without digits.");
                    } else if (nondigit != '\0') {
                        throw new SyntaxException(getPosition(), "Trailing '_' in number.");
                    }
                    yaccValue = getInteger(tokenBuffer.toString(), 2);
                    return Tokens.tINTEGER;
                case '0' : case '1' : case '2' : case '3' : case '4' : //Octal
                case '5' : case '6' : case '7' : case '_' : 
                    for (;; c = src.read()) {
                        if (c == '_') {
                            if (nondigit != '\0') {
                                break;
                            }
							nondigit = c;
                        } else if (c >= '0' && c <= '7') {
                            nondigit = '\0';
                            tokenBuffer.append(c);
                        } else {
                            break;
                        }
                    }
                    if (tokenBuffer.length() > startLen) {
                        src.unread(c);

                        if (nondigit != '\0') {
                            throw new SyntaxException(getPosition(), "Trailing '_' in number.");
                        }

                        yaccValue = getInteger(tokenBuffer.toString(), 8);
                        return Tokens.tINTEGER;
                    }
                case '8' :
                case '9' :
                    throw new SyntaxException(getPosition(), "Illegal octal digit.");
                case '.' :
                case 'e' :
                case 'E' :
                	tokenBuffer.append('0');
                    break;
                default :
                    src.unread(c);
                    yaccValue = new FixnumNode(getPosition(), 0);
                    return Tokens.tINTEGER;
            }
        }

        boolean seen_point = false;
        boolean seen_e = false;

        for (;; c = src.read()) {
            switch (c) {
                case '0' :
                case '1' :
                case '2' :
                case '3' :
                case '4' :
                case '5' :
                case '6' :
                case '7' :
                case '8' :
                case '9' :
                    nondigit = '\0';
                    tokenBuffer.append(c);
                    break;
                case '.' :
                    if (nondigit != '\0') {
                        src.unread(c);
                        throw new SyntaxException(getPosition(), "Trailing '_' in number.");
                    } else if (seen_point || seen_e) {
                        src.unread(c);
                        return getNumberToken(tokenBuffer.toString(), true, nondigit);
                    } else {
                    	char c2;
                        if (!Character.isDigit(c2 = src.read())) {
                            src.unread(c2);
                        	src.unread('.');
                            if (c == '_') { 
                            		// Enebo:  c can never be antrhign but '.'
                            		// Why did I put this here?
                            } else {
                                yaccValue = getInteger(tokenBuffer.toString(), 10);
                                return Tokens.tINTEGER;
                            }
                        } else {
                            tokenBuffer.append('.');
                            tokenBuffer.append(c2);
                            seen_point = true;
                            nondigit = '\0';
                        }
                    }
                    break;
                case 'e' :
                case 'E' :
                    if (nondigit != '\0') {
                        throw new SyntaxException(getPosition(), "Trailing '_' in number.");
                    } else if (seen_e) {
                        src.unread(c);
                        return getNumberToken(tokenBuffer.toString(), true, nondigit);
                    } else {
                        tokenBuffer.append(c);
                        seen_e = true;
                        nondigit = c;
                        c = src.read();
                        if (c == '-' || c == '+') {
                            tokenBuffer.append(c);
                            nondigit = c;
                        } else {
                            src.unread(c);
                        }
                    }
                    break;
                case '_' : //  '_' in number just ignored
                    if (nondigit != '\0') {
                        throw new SyntaxException(getPosition(), "Trailing '_' in number.");
                    }
                    nondigit = c;
                    break;
                default :
                    src.unread(c);
                return getNumberToken(tokenBuffer.toString(), seen_e || seen_point, nondigit);
            }
        }
    }

    private int getNumberToken(String number, boolean isFloat, char nondigit) {
        if (nondigit != '\0') {
            throw new SyntaxException(getPosition(), "Trailing '_' in number.");
        }
        if (isFloat) {
            double d;
            try {
                d = Double.parseDouble(number);
            } catch (NumberFormatException e) {
                warnings.warn(getPosition(), "Float " + number + " out of range.");
                
                d = number.startsWith("-") ? Double.NEGATIVE_INFINITY : Double.POSITIVE_INFINITY;
            }
            yaccValue = new FloatNode(getPosition(), d);
            return Tokens.tFLOAT;
        }
		yaccValue = getInteger(number, 10);
		return Tokens.tINTEGER;
    }
}<|MERGE_RESOLUTION|>--- conflicted
+++ resolved
@@ -161,11 +161,7 @@
     	return src.getPosition(startPosition, inclusive); 
     }
     
-<<<<<<< HEAD
-    protected ISourcePosition getPosition() {
-=======
     public ISourcePosition getPosition() {
->>>>>>> 5747fd3e
         return src.getPosition(null, false);
     }
 
@@ -246,11 +242,7 @@
 	 * @param s to be matched against
      * @return string if string matches, null otherwise
      */ 
-<<<<<<< HEAD
-    private String isNextNoCase(String s) {
-=======
     private String isNextNoCase(String s) throws IOException {
->>>>>>> 5747fd3e
     	StringBuffer buf = new StringBuffer();
     	
         for (int i = 0; i < s.length(); i++) {
@@ -298,11 +290,7 @@
      * @param c first character the the quote construct
      * @return a token that specifies the quote type
      */
-<<<<<<< HEAD
-    private int parseQuote(char c) {
-=======
     private int parseQuote(char c) throws IOException {
->>>>>>> 5747fd3e
         char begin, end;
         boolean shortHand;
         
@@ -448,28 +436,17 @@
      * @param c last character read from lexer source
      * @return newline or eof value 
      */
-<<<<<<< HEAD
-    protected int readComment(char c) {
-=======
     protected int readComment(char c) throws IOException {
->>>>>>> 5747fd3e
         ISourcePosition startPosition = src.getPosition();
         tokenBuffer.setLength(0);
         tokenBuffer.append(c);
 
         // FIXME: Consider making a better LexerSource.readLine
         while ((c = src.read()) != '\n') {
-<<<<<<< HEAD
-            tokenBuffer.append(c);
-            if (c == EOF) {
-                break;
-            }
-=======
             if (c == EOF) {
                 break;
             }
             tokenBuffer.append(c);
->>>>>>> 5747fd3e
         }
         src.unread(c);
         
@@ -695,10 +672,6 @@
                 } else {
                     lex_state = LexState.EXPR_BEG;
                 }
-<<<<<<< HEAD
-                yaccValue = new Token("*", getPosition());
-=======
->>>>>>> 5747fd3e
                 return c;
 
             case '!':
@@ -963,11 +936,7 @@
                 //a wrong position if the "inclusive" flag is not set.
                 ISourcePosition tmpPosition = getPosition();
                 if (lex_state.isArgument() && spaceSeen && !Character.isWhitespace(c)){
-<<<<<<< HEAD
-                    warnings.warning(getPosition(), "`&' interpreted as argument prefix");
-=======
                     warnings.warning(tmpPosition, "`&' interpreted as argument prefix");
->>>>>>> 5747fd3e
                     c = Tokens.tAMPER;
                 } else if (lex_state == LexState.EXPR_BEG || 
                         lex_state == LexState.EXPR_MID) {
@@ -982,11 +951,7 @@
                 } else {
                     lex_state = LexState.EXPR_BEG;
                 }
-<<<<<<< HEAD
-                yaccValue = new Token("&", getPosition());
-=======
                 yaccValue = new Token("&", tmpPosition);
->>>>>>> 5747fd3e
                 return c;
                 
             case '|':
@@ -1257,20 +1222,12 @@
                     lex_state == LexState.EXPR_DOT) {
                     lex_state = LexState.EXPR_ARG;
                     if ((c = src.read()) == ']') {
-<<<<<<< HEAD
-                        if ((c = src.read()) == '=') {
-=======
                         if (src.peek('=')) {
                             c = src.read();
->>>>>>> 5747fd3e
                             yaccValue = new Token("[]=", getPosition());
                             return Tokens.tASET;
                         }
                         yaccValue = new Token("[]", getPosition());
-<<<<<<< HEAD
-                        src.unread(c);
-=======
->>>>>>> 5747fd3e
                         return Tokens.tAREF;
                     }
                     src.unread(c);
@@ -1377,15 +1334,11 @@
                     tokenBuffer.append('$');
                     tokenBuffer.append(c);
                     c = src.read();
-<<<<<<< HEAD
-                    tokenBuffer.append(c);
-=======
                     if (isIdentifierChar(c)) {
                         tokenBuffer.append(c);
                     } else {
                         src.unread(c);
                     }
->>>>>>> 5747fd3e
                     yaccValue = new Token(tokenBuffer.toString(), getPosition());
                     /* xxx shouldn't check if valid option variable */
                     return Tokens.tGVAR;
@@ -1406,12 +1359,6 @@
                         c = src.read();
                     } while (Character.isDigit(c));
                     src.unread(c);
-<<<<<<< HEAD
-                    yaccValue = new NthRefNode(getPosition(), Integer.parseInt(tokenBuffer.substring(1)));
-                    
-                    return Tokens.tNTH_REF;
-
-=======
                     if(last_state == LexState.EXPR_FNAME) {
                         yaccValue = new Token(tokenBuffer.toString(), getPosition());
                         return Tokens.tGVAR;
@@ -1419,7 +1366,6 @@
                         yaccValue = new NthRefNode(getPosition(), Integer.parseInt(tokenBuffer.substring(1)));
                         return Tokens.tNTH_REF;
                     }
->>>>>>> 5747fd3e
                 default:
                     if (!isIdentifierChar(c)) {
                         src.unread(c);
@@ -1462,11 +1408,7 @@
 
             default:
                 if (!isIdentifierChar(c)) {
-<<<<<<< HEAD
-                    throw new SyntaxException(getPosition(), "Invalid char `\\" + new PrintfFormat("%.3o").sprintf(c) + "' in expression");
-=======
                     throw new SyntaxException(getPosition(), "Invalid char `\\" + Integer.parseInt(""+c, 8) + "' in expression");
->>>>>>> 5747fd3e
                 }
             
                 tokenBuffer.setLength(0);
@@ -1597,18 +1539,11 @@
 
             // Lame: parsing logic made it into lexer in ruby...So we
             // are emulating
-<<<<<<< HEAD
-            if (IdUtil.getVarType(tempVal) != IdUtil.LOCAL_VAR &&
-                ((((LocalNamesElement) parserSupport.getLocalNames().peek()).isInBlock() && 
-                ((BlockNamesElement) parserSupport.getBlockNames().peek()).isDefined(tempVal)) ||
-				((LocalNamesElement) parserSupport.getLocalNames().peek()).isLocalRegistered(tempVal))) {
-=======
             // FIXME:  I believe this is much simpler now...
             StaticScope scope = parserSupport.getCurrentScope();
             if (IdUtil.getVarType(tempVal) == IdUtil.LOCAL_VAR &&
                     (scope instanceof BlockStaticScope && (scope.isDefined(tempVal) >= 0)) ||
                     (scope.getLocalScope().isDefined(tempVal) >= 0)) {
->>>>>>> 5747fd3e
                 lex_state = LexState.EXPR_END;
             }
 
