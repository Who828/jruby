--- conflicted
+++ resolved
@@ -285,16 +285,19 @@
 
     @Override
     public String toString() {
-<<<<<<< HEAD
-        return super.toString()  + "(" + (needToPersistCallType() ? callType + ", " : "") + methAddr + ", " + receiver +
-=======
-        return "" + getOperation()  + "(" + callType + ", " + getMethodAddr() + ", " + receiver +
->>>>>>> 3b92ea0c
-                ", " + Arrays.toString(getCallArgs()) +
-                (closure == null ? "" : ", &" + closure) + ")";
+        return super.toString()  + "(" + (needToPersistCallType() ? callType + ", " : "") + (needToPersistMethAddr() ?methAddr + ", " : "") + receiver +
+                ", " + (needToPersistCallArgs() ? Arrays.toString(getCallArgs()) + ", " : "") + closure + ")";
     }
     
     protected boolean needToPersistCallType() {
+        return true;
+    }
+    
+    protected boolean needToPersistMethAddr() {
+        return true;
+    }
+    
+    protected boolean needToPersistCallArgs() {
         return true;
     }
 
