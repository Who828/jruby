language: java
before_script:
  - unset GEM_PATH GEM_HOME IRBRC
  - "export PATH=`pwd`/bin:$PATH"

jdk:
  - oraclejdk7
  - oraclejdk8

env:
  matrix:
<<<<<<< HEAD
    - TARGET='-Ptest'
    - TARGET='-Prake -Dtask=test:extended'
    - TARGET='-Prake -Dtask=spec:ci_interpreted_travis'
    - TARGET='-Prake -Dtask=spec:ci_interpreted_ir_travis'
    - TARGET='-Prake -Dtask=spec:ir'
    - TARGET='-Ptruffle'
=======
    - TARGET='test-extended'
    - TARGET='spec:ci_interpreted_via_env' RUBYSPEC_LANG_VER='1.8'
    - TARGET='spec:ci_interpreted_via_env' RUBYSPEC_LANG_VER='1.9'
>>>>>>> d6d1920d

matrix:
  include:
    # these profile do no need to run for all JDKs
    - env: TARGET='-Pdist'
      jdk: oraclejdk8
    - env: TARGET='-Pjruby-jars'
      jdk: oraclejdk7
    - env: TARGET='-Pmain'
      jdk: oraclejdk7
    - env: TARGET='-Pcomplete'
      jdk: oraclejdk8
  fast_finish: true
<<<<<<< HEAD
  allow_failures:
    - env: TARGET='-Prake -Dtask=spec:ci_interpreted_ir_travis'
    - jdk: oraclejdk8
=======
>>>>>>> d6d1920d

branches:
  only:
    - master
    - jruby-1_7
    - /^test-.*$/

before_install:
  - if [[ $TRAVIS_JDK_VERSION = 'oraclejdk8' ]]; then sudo apt-get update; sudo apt-get install oracle-java8-installer; else true; fi

# the install stores the artifact in the localrepo for 
# the second maven run with $TARGET
script: ( mvn install -Pbootstrap | grep -v Down ) && mvn -Dinvoker.skip=false $TARGET
install: /bin/true
notifications:
  irc:
    channels:
      - "irc.freenode.org#jruby"
    on_success: change
    on_failure: always
    template:
      - "%{repository} (%{branch}:%{commit} by %{author}): %{message} (%{build_url})"

  # update jruby-head installed on Travis CI
  webhooks:
    urls:
      - "https://rubies.travis-ci.org/rebuild/jruby-head"
# we are on a branch
    #on_success: always
    on_failure: never<|MERGE_RESOLUTION|>--- conflicted
+++ resolved
@@ -9,18 +9,12 @@
 
 env:
   matrix:
-<<<<<<< HEAD
     - TARGET='-Ptest'
     - TARGET='-Prake -Dtask=test:extended'
     - TARGET='-Prake -Dtask=spec:ci_interpreted_travis'
     - TARGET='-Prake -Dtask=spec:ci_interpreted_ir_travis'
     - TARGET='-Prake -Dtask=spec:ir'
     - TARGET='-Ptruffle'
-=======
-    - TARGET='test-extended'
-    - TARGET='spec:ci_interpreted_via_env' RUBYSPEC_LANG_VER='1.8'
-    - TARGET='spec:ci_interpreted_via_env' RUBYSPEC_LANG_VER='1.9'
->>>>>>> d6d1920d
 
 matrix:
   include:
@@ -34,12 +28,8 @@
     - env: TARGET='-Pcomplete'
       jdk: oraclejdk8
   fast_finish: true
-<<<<<<< HEAD
   allow_failures:
     - env: TARGET='-Prake -Dtask=spec:ci_interpreted_ir_travis'
-    - jdk: oraclejdk8
-=======
->>>>>>> d6d1920d
 
 branches:
   only:
