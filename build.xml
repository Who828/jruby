<?xml version="1.0" encoding="UTF-8"?>

<project basedir="." default="jar" name="JRuby">
    <description>JRuby is a Java implementation of a Ruby runtime.</description>

    <!-- First try to load machine-specific properties. -->
    <property file="build.properties"/>

    <!-- Then set defaults for any values not set by build.properties -->
    <property file="default.build.properties"/>

    <path id="build.classpath">
        <fileset dir="${build.lib.dir}" includes="*.jar"/>
    </path>

    <path id="jruby.execute.classpath">
        <path refid="build.classpath"/>
        <pathelement path="${jruby.classes.dir}"/>
    </path>

    <path id="emma.classpath">
        <pathelement location="${build.lib.dir}/emma.jar"/>
        <pathelement location="${build.lib.dir}/emma_ant.jar"/>
    </path>

    <patternset id="java.src.pattern">
        <include name="**/*.java"/>
        <exclude unless="sun-misc-signal" name="**/SunSignalFacade.java"/>
    </patternset>

    <import file="netbeans-ant.xml" optional="true"/>
    <import file="ivy/build.xml"/>
    <import file="antlib/test.xml"/>
    <import file="antlib/spec.xml"/>
    <import file="antlib/util.xml"/>
    <import file="antlib/dist.xml"/>

    <condition property="dev.null" value="/dev/null">
        <os family="unix"/>
    </condition>
    <condition property="dev.null" value="NUL">
        <os family="windows"/>
    </condition>
    <condition property="dev.null" value="dev_null">
        <not>
            <or>
                <os family="unix"/>
                <os family="windows"/>
            </or>
        </not>
    </condition>

    <!-- test launching: force encoding to UTF-8 because of stupid Macroman on OS X -->
    <condition property="test.sysprops.set" value="test.sysprops.mac">
        <equals arg1="${java.vendor}" arg2="Apple Inc."/>
    </condition>
    <condition property="test.sysprops.set" value="test.sysprops.other">
        <not>
            <equals arg1="${java.vendor}" arg2="Apple Inc."/>
        </not>
<<<<<<< HEAD
      </condition>
	
      <echo message="...using git revision = ${jruby.revision}, tzdata = @{tzdata-version}"/>
    
        <!-- avoid overwriting if it hasn't changed, to avoid recompiles -->
      <copy file="src_gen/org/jruby/runtime/Constants.java"
        tofile="src_gen/org/jruby/runtime/Constants.java.old"
        preservelastmodified="true" failonerror="false"/>
      <copy file="src/org/jruby/runtime/Constants.java"
        overwrite="true"
        tofile="src_gen/org/jruby/runtime/Constants.java.gen" >
        <filterset>
          <filter token="version.ruby.major" value="${version.ruby.major}"/>
          <filter token="version.ruby" value="${version.ruby}"/>
          <filter token="version.ruby.patchlevel" value="${version.ruby.patchlevel}"/>
          <filter token="version.ruby1_9.major" value="${version.ruby1_9.major}"/>
          <filter token="version.ruby1_9" value="${version.ruby1_9}"/>
          <filter token="version.ruby1_9.patchlevel" value="${version.ruby1_9.patchlevel}"/>
          <filter token="version.ruby1_9.revision" value="${version.ruby1_9.revision}"/>
          <filter token="version.ruby2_0.major" value="${version.ruby2_0.major}"/>
          <filter token="version.ruby2_0" value="${version.ruby2_0}"/>
          <filter token="version.ruby2_0.patchlevel" value="${version.ruby2_0.patchlevel}"/>
          <!--filter token="version.ruby2_0.revision" value="${version.ruby2_0.revision}"/-->
          <filter token="build.date" value="${build.date}"/>
          <filter token="version.jruby" value="${version.jruby}"/>
          <filter token="java.specification.version" value="${java.specification.version}"/>
          <filter token="javac.version" value="${javac.version}"/>
          <filter token="os.arch" value="${os.arch}"/>
          <filter token="jruby.revision" value="${jruby.revision}"/>
          <filter token="joda.time.version" value="${joda.time.version}"/>
          <filter token="tzdata.version" value="@{tzdata-version}"/>
          <filter token="jruby.default.ruby.version" value="${jruby.default.ruby.version}"/>
        </filterset>
      </copy>

      <condition property="constants.java.is.same">
        <filesmatch file1="src_gen/org/jruby/runtime/Constants.java.gen" file2="src_gen/org/jruby/runtime/Constants.java.old" textfile="true"/>
      </condition>
      <antcall target="_uc_internal_"/>
    
      <property name="update-constants.hasrun" value="true"/>
        
    </sequential>
  </macrodef>

  <target name="update-constants" unless="update-constants.hasrun">
    <update-constants/>
  </target>
  
  <target name="_uc_internal_" unless="constants.java.is.same">
    <copy file="src_gen/org/jruby/runtime/Constants.java.gen" tofile="src_gen/org/jruby/runtime/Constants.java"/>
    <javac destdir="${jruby.classes.dir}" debug="true" srcdir="src_gen"
        includes="org/jruby/runtime/Constants.java" source="${javac.version}"
        target="${javac.version}" deprecation="true" encoding="UTF-8"
        includeantruntime="false"/>
  </target>

  <target name="compile-annotation-binder">
    <mkdir dir="src_gen"/>

    <javac destdir="${jruby.classes.dir}" debug="true" srcdir="${src.dir}"
        sourcepath="" classpathref="build.classpath" source="${javac.version}"
        target="${javac.version}" deprecation="true" encoding="UTF-8"
        includeantruntime="false">
      <include name="org/jruby/anno/FrameField.java"/>
      <include name="org/jruby/anno/AnnotationBinder.java"/>
      <include name="org/jruby/anno/JRubyMethod.java"/>
      <include name="org/jruby/anno/FrameField.java"/>
      <include name="org/jruby/CompatVersion.java"/>
      <include name="org/jruby/runtime/Visibility.java"/>
      <include name="org/jruby/util/CodegenUtils.java"/>
      <include name="org/jruby/util/log/*.java"/>
      <include name="org/jruby/util/SafePropertyAccessor.java"/>
      <include name="org/jruby/util/cli/Options.java"/>
      <include name="org/jruby/util/cli/Option.java"/>
      <include name="org/jruby/util/cli/Category.java"/>
      <include name="org/jruby/util/cli/StringOption.java"/>
      <include name="org/jruby/util/cli/IntegerOption.java"/>
      <include name="org/jruby/util/cli/BooleanOption.java"/>
    </javac>
  </target>

  <target name="compile" depends="compile-jruby, generate-method-classes, generate-unsafe"
          description="Compile the source files for the project.">
  </target>

  <target name="compile-jruby" depends="prepare, compile-annotation-binder, scanner, parser" unless="compiled">    
    <apt factory="org.jruby.anno.AnnotationBinder" destdir="${jruby.classes.dir}"
        debug="true" source="${javac.version}" target="${javac.version}"
        deprecation="true" encoding="UTF-8" includeantruntime="true">
      <classpath refid="jruby.execute.classpath"/>
      <src path="${src.dir}"/>
      <exclude name="org/jruby/runtime/Constants.java"/>
      <exclude name="java/dyn/**"/>
      <patternset refid="java.src.pattern"/>
      <compilerarg line="-XDignore.symbol.file=true"/>
      <compilerarg line="-J-Xmx${jruby.compile.memory}"/>
      <compilerarg line="-J-Dfile.encoding=UTF-8"/>
      <compilerarg line="-J-Duser.language=en"/>
    </apt>

    <!-- Apply any instrumentation that is enabled (code coverage, etc) -->
    <antcall target="instrument"/>

    <property name="compiled" value="true"/>
  </target>

  <target name="generate-method-classes">
    <available file="src_gen/annotated_classes.txt" property="annotations.changed"/>
    <antcall target="_gmc_internal_"/>
  </target>

  <target name="_gmc_internal_" if="annotations.changed">
    <echo message="Generating invokers..."/>
    <java classname="org.jruby.anno.InvokerGenerator" fork="true" failonerror="true">
      <classpath refid="jruby.execute.classpath"/>
      <sysproperty key="jruby.bytecode.version" value="${javac.version}"/>
      <arg value="src_gen/annotated_classes.txt"/>
      <arg value="${jruby.classes.dir}"/>
    </java>

    <echo message="Compiling populators..."/>
    <javac destdir="${jruby.classes.dir}" debug="true" source="${javac.version}"
        target="${javac.version}" deprecation="true" encoding="UTF-8"
        includeantruntime="true">
      <classpath refid="jruby.execute.classpath"/>
      <src path="src_gen"/>
      <patternset refid="java.src.pattern"/>
    </javac>

    <delete file="src_gen/annotated_classes.txt"/>
  </target>

  <target name="generate-unsafe">
    <available file="${jruby.classes.dir}/org/jruby/util/unsafe/GeneratedUnsafe.class" property="unsafe.not.needed"/>
    <antcall target="_gu_internal_"/>
  </target>

  <target name="_gu_internal_" unless="unsafe.not.needed">
    <echo message="Generating Unsafe impl..."/>
    <java classname="org.jruby.util.unsafe.UnsafeGenerator" fork="true" failonerror="true">
      <classpath refid="jruby.execute.classpath"/>
      <jvmarg line="${java.opts}"/>
      <arg value="org.jruby.util.unsafe"/>
      <arg value="${jruby.classes.dir}/org/jruby/util/unsafe"/>
    </java>
  </target>

  <target name="unzip-native-libs" unless="native-libs-uptodate">
    <unzip-native-libs destination.dir="${lib.dir}/native"/>
    <echo file="${lib.dir}/native/libs.OK"/>
  </target>

  <target name="jar-jruby" depends="init, compile, unzip-native-libs" unless="jar-up-to-date, jar-jruby.hasrun">
    <jar destfile="${lib.dir}/jruby.jar" compress="true" index="true" update="true">
      <fileset dir="${jruby.classes.dir}"/>
      <zipfileset src="${asm.jar}"/>
      <zipfileset src="${asm.commons.jar}"/>
      <zipfileset src="${asm.util.jar}"/>
      <zipfileset src="${asm.analysis.jar}"/>
      <zipfileset src="${asm.tree.jar}"/>
      <zipfileset src="${build.lib.dir}/bytelist.jar"/>
      <zipfileset src="${build.lib.dir}/jnr-constants.jar"/>
      <zipfileset src="${build.lib.dir}/jline-${jline.version}.jar"/>
      <zipfileset src="${build.lib.dir}/jcodings.jar"/>
      <zipfileset src="${build.lib.dir}/joni.jar"/>
      <zipfileset src="${build.lib.dir}/beaver-rt.jar"/>
      <zipfileset src="${build.lib.dir}/perf4j-0.9.16.jar"/>
      <zipfileset src="${build.lib.dir}/jnr-netdb.jar"/>
      <zipfileset src="${build.lib.dir}/jnr-posix.jar"/>
      <zipfileset src="${build.lib.dir}/jnr-x86asm.jar"/>
      <zipfileset src="${build.lib.dir}/jnr-ffi.jar"/>
      <zipfileset src="${build.lib.dir}/jnr-enxio.jar"/>
      <zipfileset src="${build.lib.dir}/jnr-unixsocket.jar"/>
      <zipfileset src="${build.lib.dir}/jffi.jar"/>
      <zipfileset src="${build.lib.dir}/jffi-i386-Linux.jar"/>
      <zipfileset src="${build.lib.dir}/jffi-x86_64-Linux.jar"/>
      <zipfileset src="${build.lib.dir}/jffi-Darwin.jar"/>
      <zipfileset src="${build.lib.dir}/jffi-i386-SunOS.jar"/>
      <zipfileset src="${build.lib.dir}/jffi-x86_64-SunOS.jar"/>
      <zipfileset src="${build.lib.dir}/jffi-ppc-AIX.jar"/>
      <zipfileset src="${build.lib.dir}/jffi-ppc-Linux.jar"/>
      <zipfileset src="${build.lib.dir}/jffi-ppc64-Linux.jar"/>
      <zipfileset src="${build.lib.dir}/jffi-sparc-SunOS.jar"/>
      <zipfileset src="${build.lib.dir}/jffi-sparcv9-SunOS.jar"/>
      <zipfileset src="${build.lib.dir}/jffi-i386-FreeBSD.jar"/>
      <zipfileset src="${build.lib.dir}/jffi-x86_64-FreeBSD.jar"/>
      <zipfileset src="${build.lib.dir}/jffi-i386-OpenBSD.jar"/>
      <zipfileset src="${build.lib.dir}/jffi-x86_64-OpenBSD.jar"/>
      <zipfileset src="${build.lib.dir}/jffi-i386-Windows.jar"/>
      <zipfileset src="${build.lib.dir}/jffi-x86_64-Windows.jar"/>
      <zipfileset src="${build.lib.dir}/jffi-s390x-Linux.jar"/>
      <zipfileset src="${build.lib.dir}/joda-time-${joda.time.version}.jar"/>
      <zipfileset src="${build.lib.dir}/snakeyaml-1.10.jar"/>
      <zipfileset src="${build.lib.dir}/yecht.jar"/>
      <zipfileset src="${build.lib.dir}/yydebug.jar"/>
      <zipfileset src="${build.lib.dir}/nailgun-0.7.1.jar"/>
      <zipfileset src="${build.lib.dir}/jzlib-1.1.0.jar"/>
      <zipfileset src="${build.lib.dir}/invokebinder.jar"/>
        <zipfileset src="${build.lib.dir}/bcmail-jdk15-146.jar">
            <exclude name="META-INF/BCKEY.*"/>
        </zipfileset>
        <zipfileset src="${build.lib.dir}/bcprov-jdk15-146.jar">
            <exclude name="META-INF/BCKEY.*"/>
        </zipfileset>
      <metainf dir="spi">
        <include name="services/**"/>
      </metainf>
      <manifest>
        <attribute name="Built-By" value="${user.name}"/>
        <attribute name="Main-Class" value="org.jruby.Main"/>
      </manifest>
    </jar>

    <antcall target="add-emma-jars"/>
    <!-- temporarily commented out due to JRUBY-6163 <antcall target="generate-ri-cache"/> -->

    <property name="jar-jruby.hasrun" value="true"/>
  </target>

  <target name="add-emma-jars" if="coverage.enabled">
    <jar destfile="${lib.dir}/jruby.jar" compress="true" index="true" update="true">
      <zipfileset src="${build.lib.dir}/emma.jar"/>
    </jar>
  </target>

  <target name="generate-ri-cache" unless="generate-ri-cache.hasrun">
    <echo message="Using JRuby to generate RI cache to share"/>
    <property name="jruby.home" value="${basedir}"/>
    <java classname="org.jruby.Main" resultproperty="ri.output" output="false" failonerror="true">
      <classpath refid="jruby.execute.classpath"/>
      <sysproperty key="jruby.home" value="${basedir}"/>
      <arg value="-S"/>
      <arg value="ri"/>
      <arg value="String"/>
    </java>
    <property name="generate-ri-cache.hasrun" value="true"/>
  </target>

  <!-- Jar up a "base" jar that does not include any maven-sourced dependencies
       other than ASM, which is rewritten to avoid conflicts. -->
  <target name="jar-jruby-core" depends="compile" unless="jar-jruby-core.hasrun">
    <taskdef name="jarjar" classname="com.tonicsystems.jarjar.JarJarTask" classpath="${build.lib.dir}/jarjar-1.0.jar"/>
    <jarjar destfile="${lib.dir}/jruby-core.jar" compress="true" index="true">
      <fileset dir="${jruby.classes.dir}"/>
      <zipfileset src="${asm.jar}"/>
      <zipfileset src="${asm.util.jar}"/>
      <zipfileset src="${build.lib.dir}/yecht.jar"/>
      <metainf dir="spi">
        <include name="services/**"/>
      </metainf>
      <manifest>
        <attribute name="Built-By" value="${user.name}"/>
        <attribute name="Main-Class" value="org.jruby.Main"/>
      </manifest>
      <rule pattern="org.objectweb.asm.**" result="org.jruby.org.objectweb.asm.@1"/>
    </jarjar>
    <antcall target="_osgify-jar_">
      <param name="bndfile" value="jruby.bnd" />
      <param name="jar.wrap" value="${lib.dir}/jruby.jar" />
      <param name="bar.wrap" value="${lib.dir}/jruby.bar" />
    </antcall>

    <property name="jar-jruby-core.hasrun" value="true"/>
  </target>

  <target name="jar-jruby-dist" depends="compile">
    <taskdef name="jarjar" classname="com.tonicsystems.jarjar.JarJarTask" classpath="${build.lib.dir}/jarjar-1.0.jar"/>
    <echo message="jarjaring for dist"/>
    <jarjar destfile="${lib.dir}/jruby.jar" compress="true">
      <fileset dir="${jruby.classes.dir}"/>
      <zipfileset src="${asm.jar}"/>
      <zipfileset src="${asm.commons.jar}"/>
      <zipfileset src="${asm.util.jar}"/>
      <zipfileset src="${asm.analysis.jar}"/>
      <zipfileset src="${asm.tree.jar}"/>
      <zipfileset src="${build.lib.dir}/jnr-constants.jar"/>
      <zipfileset src="${build.lib.dir}/bytelist.jar"/>
      <zipfileset src="${build.lib.dir}/jline-${jline.version}.jar"/>
      <zipfileset src="${build.lib.dir}/jcodings.jar"/>
      <zipfileset src="${build.lib.dir}/joni.jar"/>
      <zipfileset src="${build.lib.dir}/beaver-rt.jar"/>
      <zipfileset src="${build.lib.dir}/perf4j-0.9.16.jar"/>
      <zipfileset src="${build.lib.dir}/jnr-netdb.jar"/>
      <zipfileset src="${build.lib.dir}/jnr-posix.jar"/>
      <zipfileset src="${build.lib.dir}/jnr-x86asm.jar"/>
      <zipfileset src="${build.lib.dir}/jnr-ffi.jar"/>
      <zipfileset src="${build.lib.dir}/jnr-enxio.jar"/>
      <zipfileset src="${build.lib.dir}/jnr-unixsocket.jar"/>
      <zipfileset src="${build.lib.dir}/jffi.jar"/>
      <zipfileset src="${build.lib.dir}/jffi-i386-Linux.jar"/>
      <zipfileset src="${build.lib.dir}/jffi-x86_64-Linux.jar"/>
      <zipfileset src="${build.lib.dir}/jffi-Darwin.jar"/>
      <zipfileset src="${build.lib.dir}/jffi-i386-SunOS.jar"/>
      <zipfileset src="${build.lib.dir}/jffi-x86_64-SunOS.jar"/>
      <zipfileset src="${build.lib.dir}/jffi-ppc-AIX.jar"/>
      <zipfileset src="${build.lib.dir}/jffi-ppc-Linux.jar"/>
      <zipfileset src="${build.lib.dir}/jffi-ppc64-Linux.jar"/>
      <zipfileset src="${build.lib.dir}/jffi-sparc-SunOS.jar"/>
      <zipfileset src="${build.lib.dir}/jffi-sparcv9-SunOS.jar"/>
      <zipfileset src="${build.lib.dir}/jffi-i386-FreeBSD.jar"/>
      <zipfileset src="${build.lib.dir}/jffi-x86_64-FreeBSD.jar"/>
      <zipfileset src="${build.lib.dir}/jffi-i386-OpenBSD.jar"/>
      <zipfileset src="${build.lib.dir}/jffi-x86_64-OpenBSD.jar"/>
      <zipfileset src="${build.lib.dir}/jffi-i386-Windows.jar"/>
      <zipfileset src="${build.lib.dir}/jffi-x86_64-Windows.jar"/>
      <zipfileset src="${build.lib.dir}/jffi-s390x-Linux.jar"/>
      <zipfileset src="${build.lib.dir}/joda-time-${joda.time.version}.jar"/>
      <zipfileset src="${build.lib.dir}/snakeyaml-1.10.jar"/>
      <zipfileset src="${build.lib.dir}/yecht.jar"/>
      <zipfileset src="${build.lib.dir}/yydebug.jar"/>
      <zipfileset src="${build.lib.dir}/nailgun-0.7.1.jar"/>
      <zipfileset src="${build.lib.dir}/jzlib-1.1.0.jar"/>
      <zipfileset src="${build.lib.dir}/invokebinder.jar"/>
        <zipfileset src="${build.lib.dir}/bcmail-jdk15-146.jar">
            <exclude name="META-INF/BCKEY.*"/>
        </zipfileset>
        <zipfileset src="${build.lib.dir}/bcprov-jdk15-146.jar">
            <exclude name="META-INF/BCKEY.*"/>
        </zipfileset>
      <metainf dir="spi">
        <include name="services/**"/>
      </metainf>
      <manifest>
        <attribute name="Built-By" value="${user.name}"/>
        <attribute name="Main-Class" value="org.jruby.Main"/>
      </manifest>
      <rule pattern="org.objectweb.asm.**" result="org.jruby.org.objectweb.asm.@1"/>
    </jarjar>
    <antcall target="_osgify-jar_">
      <param name="bndfile" value="jruby.bnd" />
      <param name="jar.wrap" value="${lib.dir}/jruby.jar" />
      <param name="bar.wrap" value="${lib.dir}/jruby.bar" />
    </antcall>
      
    <!-- temporarily commented out due to JRUBY-6163 <antcall target="generate-ri-cache"/> -->
  </target>
  <target name="jarjar" depends="jar-jruby-dist"/>

  <!-- Use Bnd to wrap the JAR generated by jarjar in above task -->
  <target name="_osgify-jar_">
    <filter token="JRUBY_VERSION" value="${version.jruby}"/>
    <copy file="jruby.bnd.template" tofile="${build.dir}/${bndfile}" filtering="true"/>
    <taskdef resource="aQute/bnd/ant/taskdef.properties"
      classpath="${build.lib.dir}/bnd.jar"/>
    <bndwrap definitions="${build.dir}" output="${dest.lib.dir}">
      <fileset file="${jar.wrap}" />
    </bndwrap>
    <move file="${bar.wrap}" tofile="${jar.wrap}"
      overwrite="true" />
  </target>

  <target name="jar-jruby-stdlib" depends="compile" unless="jar-jruby-stdlib.hasrun"
      description="Create the 'sdtlib' JRuby jar. Pass 'filename' to adjust.">
    <property name="mainclass" value="org.jruby.Main"/>
    <property name="filename" value="jruby-stdlib.jar"/>
    <property name="bilename" value="jruby-stdlib.bar"/>
    <property name="jar-stdlib-home" value="${build.dir}/jar-stdlib/META-INF/jruby.home"/>
    <mkdir dir="${jar-stdlib-home}"/>
    <copy todir="${jar-stdlib-home}">
      <fileset dir="${basedir}">
        <patternset refid="dist.bindir.files"/>
        <patternset refid="dist.lib.files"/>
      </fileset>
    </copy>

    <java classname="${mainclass}" fork="true" maxmemory="${jruby.launch.memory}" failonerror="true">
      <classpath>
        <path refid="jruby.execute.classpath"/>
        <pathelement location="${build.dir}/jar-stdlib"/>
      </classpath>
      <sysproperty key="jruby.home" value="${jar-stdlib-home}"/>
      <env key="RUBYOPT" value=""/>
      <env key="GEM_HOME" value="${basedir}${jar-stdlib-home}/lib/ruby/gems/shared"/>
      <jvmarg line="${java.opts}"/>
      <arg line="-S gem install ${complete.jar.gems}"/>
      <arg line="--no-ri --no-rdoc --ignore-dependencies --env-shebang"/>
    </java>
    <delete dir="${jar-stdlib-home}/lib/ruby/gems/shared/cache"/>

    <taskdef name="jarjar" classname="com.tonicsystems.jarjar.JarJarTask" classpath="${build.lib.dir}/jarjar-1.0.jar"/>
    <jarjar destfile="${dest.lib.dir}/${filename}">
      <fileset dir="${build.dir}/jar-stdlib"/>
      <metainf dir="spi">
        <include name="services/**"/>
      </metainf>
      <manifest>
        <attribute name="Built-By" value="${user.name}"/>
      </manifest>
    </jarjar>
    <antcall target="_osgify-jar_">
      <param name="bndfile" value="jruby-stdlib.bnd" />
      <param name="jar.wrap" value="${dest.lib.dir}/${filename}" />
      <param name="bar.wrap" value="${dest.lib.dir}/${bilename}" />
    </antcall>

    <property name="jar-jruby-stdlib.hasrun" value="true" />
  </target>

  <target name="jar-jruby-complete" depends="compile" unless="jar-jruby-complete.hasrun"
      description="Create the 'complete' JRuby jar. Pass 'mainclass' and 'filename' to adjust.">
    <property name="mainclass" value="org.jruby.Main"/>
    <property name="filename" value="jruby-complete.jar"/>
    <property name="bilename" value="jruby-complete.bar"/>
    <taskdef name="jarjar" classname="com.tonicsystems.jarjar.JarJarTask" classpath="${build.lib.dir}/jarjar-1.0.jar"/>
    <property name="jar-complete-home" value="${build.dir}/jar-complete/META-INF/jruby.home"/>
    <mkdir dir="${jar-complete-home}"/>
    <copy todir="${jar-complete-home}">
      <fileset dir="${basedir}">
        <patternset refid="dist.bindir.files"/>
        <patternset refid="dist.lib.files"/>
      </fileset>
    </copy>

    <copy todir="${build.dir}/jar-complete/cext">
      <fileset dir="${lib.dir}">
        <patternset refid="dist.jruby-cext-native.files"/>
      </fileset>
    </copy>

    <java classname="${mainclass}" fork="true" maxmemory="${jruby.launch.memory}" failonerror="true">
      <classpath>
        <path refid="jruby.execute.classpath"/>
        <pathelement location="${build.dir}/jar-complete"/>
      </classpath>
      <sysproperty key="jruby.home" value="${jar-complete-home}"/>
      <env key="RUBYOPT" value=""/>
      <env key="GEM_HOME" value="${basedir}/${jar-complete-home}/lib/ruby/gems/shared"/>
      <jvmarg line="${java.opts}"/>
      <arg line="-S gem install ${complete.jar.gems}"/>
      <arg line="--no-ri --no-rdoc --ignore-dependencies --env-shebang"/>
    </java>
    <delete dir="${jar-complete-home}/lib/ruby/gems/shared/cache"/>

    <taskdef name="jarjar" classname="com.tonicsystems.jarjar.JarJarTask" classpath="${build.lib.dir}/jarjar-1.0.jar"/>
    <jarjar destfile="${dest.lib.dir}/${filename}">
      <fileset dir="${jruby.classes.dir}"/>
      <fileset dir="${build.dir}/jar-complete"/>
      <zipfileset src="${asm.jar}"/>
      <zipfileset src="${asm.commons.jar}"/>
      <zipfileset src="${asm.util.jar}"/>
      <zipfileset src="${asm.analysis.jar}"/>
      <zipfileset src="${asm.tree.jar}"/>
      <zipfileset src="${build.lib.dir}/bytelist.jar"/>
      <zipfileset src="${build.lib.dir}/jnr-constants.jar"/>
      <zipfileset src="${build.lib.dir}/jline-${jline.version}.jar"/>
      <zipfileset src="${build.lib.dir}/jcodings.jar"/>
      <zipfileset src="${build.lib.dir}/joni.jar"/>
      <zipfileset src="${build.lib.dir}/beaver-rt.jar"/>
      <zipfileset src="${build.lib.dir}/perf4j-0.9.16.jar"/>
      <zipfileset src="${build.lib.dir}/jnr-netdb.jar"/>
      <zipfileset src="${build.lib.dir}/jnr-posix.jar"/>
      <zipfileset src="${build.lib.dir}/jnr-x86asm.jar"/>
      <zipfileset src="${build.lib.dir}/jnr-ffi.jar"/>
      <zipfileset src="${build.lib.dir}/jnr-enxio.jar"/>
      <zipfileset src="${build.lib.dir}/jnr-unixsocket.jar"/>
      <zipfileset src="${build.lib.dir}/jffi.jar"/>
      <zipfileset src="${build.lib.dir}/jffi-i386-Linux.jar"/>
      <zipfileset src="${build.lib.dir}/jffi-x86_64-Linux.jar"/>
      <zipfileset src="${build.lib.dir}/jffi-Darwin.jar"/>
      <zipfileset src="${build.lib.dir}/jffi-i386-SunOS.jar"/>
      <zipfileset src="${build.lib.dir}/jffi-x86_64-SunOS.jar"/>
      <zipfileset src="${build.lib.dir}/jffi-ppc-AIX.jar"/>
      <zipfileset src="${build.lib.dir}/jffi-ppc-Linux.jar"/>
      <zipfileset src="${build.lib.dir}/jffi-ppc64-Linux.jar"/>
      <zipfileset src="${build.lib.dir}/jffi-sparc-SunOS.jar"/>
      <zipfileset src="${build.lib.dir}/jffi-sparcv9-SunOS.jar"/>
      <zipfileset src="${build.lib.dir}/jffi-i386-FreeBSD.jar"/>
      <zipfileset src="${build.lib.dir}/jffi-x86_64-FreeBSD.jar"/>
      <zipfileset src="${build.lib.dir}/jffi-i386-OpenBSD.jar"/>
      <zipfileset src="${build.lib.dir}/jffi-x86_64-OpenBSD.jar"/>
      <zipfileset src="${build.lib.dir}/jffi-i386-Windows.jar"/>
      <zipfileset src="${build.lib.dir}/jffi-x86_64-Windows.jar"/>
      <zipfileset src="${build.lib.dir}/jffi-s390x-Linux.jar"/>
      <zipfileset src="${build.lib.dir}/joda-time-${joda.time.version}.jar"/>
      <zipfileset src="${build.lib.dir}/snakeyaml-1.10.jar"/>
      <zipfileset src="${build.lib.dir}/yecht.jar"/>
      <zipfileset src="${build.lib.dir}/yydebug.jar"/>
      <zipfileset src="${build.lib.dir}/nailgun-0.7.1.jar"/>
      <zipfileset src="${build.lib.dir}/jzlib-1.1.0.jar"/>
      <zipfileset src="${build.lib.dir}/invokebinder.jar"/>
        <zipfileset src="${build.lib.dir}/bcmail-jdk15-146.jar">
            <exclude name="META-INF/BCKEY.*"/>
        </zipfileset>
        <zipfileset src="${build.lib.dir}/bcprov-jdk15-146.jar">
            <exclude name="META-INF/BCKEY.*"/>
        </zipfileset>
      <metainf dir="spi">
        <include name="services/**"/>
      </metainf>
      <manifest>
        <attribute name="Built-By" value="${user.name}"/>
        <attribute name="Main-Class" value="${mainclass}"/>
      </manifest>
      <rule pattern="org.objectweb.asm.**" result="org.jruby.org.objectweb.asm.@1"/>
    </jarjar>
    <antcall target="_osgify-jar_">
      <param name="bndfile" value="jruby-complete.bnd" />
      <param name="jar.wrap" value="${dest.lib.dir}/${filename}" />
      <param name="bar.wrap" value="${dest.lib.dir}/${bilename}" />
    </antcall>

    <property name="jar-jruby-complete.hasrun" value="true" />
  </target>

  <target name="test-jar-complete" depends="init,unzip-native-libs,jar-jruby-complete"
          description="Do some sanity checks on the complete jar.">
    <java jar="lib/jruby-complete.jar" fork="true" failonerror="true">
      <arg line="-v test/test_jar_complete.rb"/>
    </java>
  </target>

  <target name="dist-jar-complete" depends="jar-jruby-complete">
    <mkdir dir="${dist.dir}"/>
    <move file="${dest.lib.dir}/jruby-complete.jar" tofile="${dist.dir}/jruby-complete-${version.jruby}.jar"/>
    <checksum file="${dist.dir}/jruby-complete-${version.jruby}.jar" algorithm="md5"/>
    <checksum file="${dist.dir}/jruby-complete-${version.jruby}.jar" algorithm="sha1"/>
  </target>

  <target name="jar-console" depends="compile" description="Create the jruby graphical console jar">
    <antcall target="jar-jruby-complete">
      <param name="mainclass" value="org.jruby.demo.IRBConsole"/>
      <param name="filename" value="jruby-console.jar"/>
    </antcall>
  </target>

  <target name="jar" depends="init" description="Create the jruby.jar file. Used during dev.">
    <antcall target="jar-jruby" inheritall="true"/>
  </target>
  
  <target name="jar-core" depends="init" description="Create the jruby-core.jar file for distribution. This version uses JarJar to rewrite some packages.">
    <antcall target="jar-jruby-core" inheritall="true"/>
  </target>
  <target name="jar-dist" depends="init" description="Create the jruby.jar file for distribution. This version uses JarJar to rewrite some packages.">
    <antcall target="jar-jruby-dist" inheritall="true"/>
  </target>
  <target name="jar-stdlib" depends="init" description="Create the jruby-stdlib.jar file.">
    <antcall target="jar-jruby-stdlib" inheritall="true"/>
  </target>
  <target name="jar-complete" depends="init" description="Create the jruby-complete.jar file. This version uses JarJar to rewrite some packages.">
    <antcall target="jar-jruby-complete" inheritall="true"/>
  </target>

  <target name="compile-test" depends="jar" description="Compile the unit tests">
    <javac destdir="${test.classes.dir}" deprecation="true" encoding="UTF-8" debug="true"
           source="${javac.version}" target="${javac.version}" includeantruntime="false">
      <classpath>
        <path refid="jruby.execute.classpath"/>
        <pathelement path="${lib.dir}/jruby.jar"/>
      </classpath>
      <src path="${test.dir}"/>
      <src path="${spec.dir}"/>
      <patternset refid="java.src.pattern"/>
    </javac>
  </target>

  <target name="copy-test-files" depends="compile-test"
    description="Make tests fails available as resources">
    <copy todir="${test.classes.dir}">
      <fileset dir="${test.dir}" includes="org/**/*.rb"/>
    </copy>
  </target>

  <target name="compile-stdlib" unless="test">
    <mkdir dir="${build.dir}/stdlib"/>
    <echo message="Compiling 1.8 stdlib..."/>
    <java classname="org.jruby.Main" fork="true" maxmemory="${jruby.launch.memory}" failonerror="true">
      <classpath refid="jruby.execute.classpath"/>
      <sysproperty key="jruby.home" value="${basedir}"/>
      <jvmarg line="-ea ${java.opts}"/>
      <arg line="--1.8 -I bin/ -S jrubyc --target ${build.dir}/stdlib lib/ruby/1.8"/>
    </java>
    <echo message="Compiling 1.9 stdlib..."/>
    <java classname="org.jruby.Main" fork="true" maxmemory="${jruby.launch.memory}" failonerror="true">
      <classpath refid="jruby.execute.classpath"/>
      <sysproperty key="jruby.home" value="${basedir}"/>
      <jvmarg line="-ea ${java.opts}"/>
      <arg line="--1.9 -I bin/ -S jrubyc --target ${build.dir}/stdlib lib/ruby/1.9"/>
    </java>
  </target>

  <target name="coverage" description="Enable code coverage reporting for built artifacts.">
    <property name="coverage.enabled" value="true"/>
  </target>

  <target name="emma" description="Turns on EMMA instrumentation/reporting; use with 'jar' to create an instrumented jar." >
    <available property="emma.present"
               classname="com.vladium.app.IAppVersion"
               classpathref="emma.classpath"/>
    <taskdef resource="emma_ant.properties" classpathref="emma.classpath" />

    <property name="emma.enabled" value="true" />

    <path id="classes_to_instrument" >
      <pathelement location="${jruby.classes.dir}" />
    </path>
  </target>

  <target name="instrument" depends="emma" if="coverage.enabled">
    <emma enabled="${emma.enabled}" >
      <instr instrpathref="classes_to_instrument"
             mode="overwrite"
             metadatafile="${test.results.dir}/coverage.emma"
             merge="true">
        <filter excludes="*INVOKER*"/>
      </instr>
    </emma>
  </target>

  <target name="coverage-report" description="Generate a coverage report based on aggregated runs." depends="emma">
    <emma enabled="${emma.enabled}" >
      <report sourcepath="${src.dir}" >
        <fileset dir="${test.results.dir}" >
          <include name="*.emma" />
        </fileset>
        <fileset dir="${basedir}" >
          <include name="*.ec" />
        </fileset>
        <html outfile="${test.coverage.results.dir}/coverage.html"/>
        <xml outfile="${test.coverage.results.dir}/coverage.xml"/>
      </report>
    </emma>
  </target>

  <target name="install-gems" depends="install-dev-gems,install-jruby-launcher-gem"/>

  <condition property="dev.gems.installed">
    <uptodate>
      <srcfiles dir="${basedir}" includes="${dev.gems}"/>
      <chainedmapper>
        <flattenmapper/>
        <globmapper from="*.gem" to="${jruby.gem.home}/specifications/*.gemspec"/>
      </chainedmapper>
    </uptodate>
  </condition>

  <target name="install-dev-gems" depends="jar" unless="dev.gems.installed">
    <java classname="org.jruby.Main" fork="true" maxmemory="${jruby.launch.memory}" failonerror="false">
      <classpath refid="build.classpath"/>
      <classpath path="${jruby.classes.dir}"/>
      <sysproperty key="jruby.home" value="${basedir}"/>
      <env key="GEM_PATH" value=""/> <!-- to ignore any gems installed in ~/.gem -->
      <env key="GEM_HOME" value="${basedir}/${jruby.gem.home}"/> <!-- to make sure we are working with JRuby and not RVM's gems -->
      <arg line="-e 'require %q/rubygems/; require %q/yaml/; puts %Q/Gem.ruby #{Gem.ruby}/; puts %Q/Gem.bindir #{Gem.bindir}/'"/>
    </java>
    <java classname="org.jruby.Main" fork="true" maxmemory="${jruby.launch.memory}" failonerror="false">
      <classpath refid="build.classpath"/>
      <classpath path="${jruby.classes.dir}"/>
      <sysproperty key="jruby.home" value="${basedir}"/>
      <env key="GEM_PATH" value=""/> <!-- to ignore any gems installed in ~/.gem -->
      <env key="GEM_HOME" value="${basedir}/${jruby.gem.home}"/> <!-- to make sure we are working with JRuby and not RVM's gems -->
      <arg line="-S gem uninstall --all ${dev.gem.names}"/>
    </java>
    <java classname="org.jruby.Main" fork="true" maxmemory="${jruby.launch.memory}" failonerror="true">
      <classpath refid="build.classpath"/>
      <classpath path="${jruby.classes.dir}"/>
      <sysproperty key="jruby.home" value="${basedir}"/>
      <env key="GEM_PATH" value=""/> <!-- to ignore any gems installed in ~/.gem -->
      <env key="GEM_HOME" value="${basedir}/${jruby.gem.home}"/> <!-- to make sure we are working with JRuby and not RVM's gems -->
      <arg line="-S gem install -n ${basedir}/bin ${dev.gems}"/>
    </java>
  </target>

  <condition property="jruby-launcher.gem.installed">
    <or>
      <os family="windows"/> <!-- windows doesn't need the launcher -->
      <uptodate>
        <srcfiles dir="${basedir}" includes="${jruby.launcher.gem}"/>
        <chainedmapper>
          <flattenmapper/>
          <globmapper from="*.gem" to="${jruby.gem.home}/specifications/*.gemspec"/>
        </chainedmapper>
      </uptodate>
    </or>
  </condition>

  <target name="install-jruby-launcher-gem" depends="jar" unless="jruby-launcher.gem.installed">
    <java classname="org.jruby.Main" fork="true" maxmemory="${jruby.launch.memory}" failonerror="false">
      <classpath refid="build.classpath"/>
      <classpath path="${jruby.classes.dir}"/>
      <sysproperty key="jruby.home" value="${basedir}"/>
      <env key="GEM_PATH" value=""/> <!-- to ignore any gems installed in ~/.gem -->
      <arg line="-S gem uninstall --all jruby-launcher"/>
    </java>
    <java classname="org.jruby.Main" fork="true" maxmemory="${jruby.launch.memory}" failonerror="true">
      <classpath refid="build.classpath"/>
      <classpath path="${jruby.classes.dir}"/>
      <sysproperty key="jruby.home" value="${basedir}"/>
      <env key="PATH" value="${basedir}/lib/ruby/gems/shared/bin:${env.PATH}"/>
      <env key="GEM_PATH" value=""/> <!-- to ignore any gems installed in ~/.gem -->
      <arg line="-S gem install ${jruby.launcher.gem}"/>
    </java>
  </target>

  <target name="test" depends="
    copy-test-files,
    install-gems,
    run-junit-interpreted-short,
    test-rake-targets"
    description="Runs unit tests.">
  </target>
  
  <target name="test-debug" depends="
    copy-test-files,
    install-gems,
    run-junit-interpreted-short-debug,
    test-rake-targets"
    description="Runs unit tests, connecting to port 5001 via dt_socket">
  </target>

  <target name="test-extended" depends="
    copy-test-files,
    install-gems,
    run-junit-compiled,
    run-junit-embed,
    test-rake-targets"
    description="Runs unit tests.">
  </target>

  <target name="test-compiled" depends="copy-test-files,run-junit-compiled,run-junit-precompiled"/>
  <target name="test-precompiled" depends="copy-test-files,run-junit-precompiled"/>
  <target name="test-interpreted" depends="copy-test-files,run-junit-interpreted"/>
  <target name="test-reflected" depends="copy-test-files,run-junit-reflected-compiled,run-junit-reflected-precompiled,run-junit-reflected-interpreted"/>
  <target name="test-threadpool" depends="copy-test-files,run-junit-compiled-threadpool,run-junit-precompiled-threadpool,run-junit-interpreted-threadpool"/>
  
  <!-- Run tests jitted and with all indy stuff enabled -->
  <target name="test-compiled-indy" depends="copy-test-files,run-junit-compiled-indy"/>

  <target name="test-all" depends="
      copy-test-files,
      install-gems,
      test-security-manager,
      run-junit-interpreted,
      run-junit-compiled,
      run-junit-precompiled,
      run-junit-reflected-precompiled,
      run-junit-interpreted-threadpool,
      compile-stdlib"
	  description="Runs unit tests in all modes."/>

  <!-- All junit permutations for 1.8 and 1.9 support -->
  <target name="run-junit-interpreted">
    <run-junit-1.8/>
  </target>
  <target name="run-junit-reflected-interpreted">
    <run-junit-1.8 reflection="true"/>
  </target>
  <target name="run-junit-compiled">
    <run-junit-1.8 compile.mode="JIT" jit.threshold="0"/>
  </target>
  <target name="run-junit-compiled-indy">
    <run-junit-1.8 compile.mode="JIT" jit.threshold="0" jvm.flags="-Djruby.invokedynamic.all=true"/>
  </target>
  <target name="run-junit-compiled-short">
    <run-junit-1.8-short compile.mode="JIT" jit.threshold="0"/>
  </target>
  <target name="run-junit-interpreted-short">
    <run-junit-1.8-short/>
  </target>
  <target name="run-junit-interpreted-short-debug">
    <run-junit-1.8-short jvm.flags="-Xdebug -Xrunjdwp:transport=dt_socket,suspend=n,address=5001"/>
  </target>
  <target name="run-junit-reflected-compiled">
    <run-junit-1.8 compile.mode="JIT" jit.threshold="0" reflection="true"/>
  </target>
  <target name="run-junit-precompiled">
    <run-junit-1.8 compile.mode="FORCE" jit.threshold="0"/>
  </target>
  <target name="run-junit-reflected-precompiled">
    <run-junit-1.8 compile.mode="FORCE" jit.threshold="0" reflection="true"/>
  </target>
  <target name="run-junit-threadpool" depends="run-junit-interpreted-threadpool,run-junit-compiled-threadpool"/>
  <target name="run-junit-interpreted-threadpool">
    <run-junit-1.8 thread.pooling="true"/>
  </target>
  <target name="run-junit-compiled-threadpool">
    <run-junit-1.8 compile.mode="JIT" jit.threshold="0" thread.pooling="true"/>
  </target>
  <target name="run-junit-precompiled-threadpool">
    <run-junit-1.8 compile.mode="FORCE" jit.threshold="0" thread.pooling="true"/>
  </target>
  <target name="run-junit-embed" depends="copy-test-files" description="Runs unit embedding API tests.">
    <run-junit-embed-all/>
  </target>

  <path id="test.class.path">
    <pathelement path="${build.lib.dir}/junit.jar"/>
    <pathelement path="${build.lib.dir}/livetribe-jsr223-2.0.6.jar"/>
    <pathelement path="${build.lib.dir}/bsf.jar"/>
    <pathelement path="${build.lib.dir}/commons-logging-1.1.1.jar"/>
    <pathelement path="${java.class.path}"/>
    <pathelement path="${lib.dir}/jruby.jar"/>
    <pathelement location="${test.classes.dir}"/>
    <pathelement path="${test.dir}/requireTest.jar"/>
    <pathelement location="${test.dir}"/>
  </path>

  <macrodef name="run-junit">
    <attribute name="jruby.version" default="ruby1_8"/>
    <attribute name="compile.mode" default="OFF"/>
    <attribute name="jit.threshold" default="20"/>
    <attribute name="jit.maxsize" default="20"/>
    <attribute name="jit.max" default="-1"/>
    <attribute name="objectspace.enabled" default="false"/>
    <attribute name="thread.pooling" default="false"/>
    <attribute name="reflection" default="false"/>
    <attribute name="jvm.flags" default=""/>
    
    <element name="junit-tests"/>
    <sequential>
      <echo message="compile=@{compile.mode}, jit.threshold=@{jit.threshold}, jit.maxsize=@{jit.maxsize}, jit.max=@{jit.max}, objectspace=@{objectspace.enabled} threadpool=@{thread.pooling} reflection=@{reflection} version=@{jruby.version}"/>
      <taskdef name="junit" classname="org.apache.tools.ant.taskdefs.optional.junit.JUnitTask" classpath="${build.lib.dir}/junit.jar"/>

      <junit jvm="${jruby.test.jvm}" fork="yes" forkMode="once" haltonfailure="true" dir="${basedir}" maxmemory="${jruby.test.memory}" showoutput="true" timeout="1800000">
        <env key="RUBYOPT" value=""/>
        <env key="JRUBY_OPTS" value=""/>

        <classpath refid="test.class.path"/>

        <sysproperty key="java.awt.headless" value="true"/>
        <sysproperty key="jruby.home" value="${basedir}"/>
        <sysproperty key="jruby.lib" value="${lib.dir}"/>
        <sysproperty key="jruby.compile.mode" value="@{compile.mode}"/>
        <sysproperty key="jruby.jit.threshold" value="@{jit.threshold}"/>
        <sysproperty key="jruby.jit.maxsize" value="@{jit.maxsize}"/>
        <sysproperty key="jruby.jit.max" value="@{jit.max}"/>
        <sysproperty key="jruby.compat.version" value="@{jruby.version}"/>
        <sysproperty key="jruby.objectspace.enabled" value="@{objectspace.enabled}"/>
        <sysproperty key="jruby.thread.pool.enabled" value="@{thread.pooling}"/>
        <sysproperty key="jruby.reflection" value="@{reflection}"/>
        <sysproperty key="jruby.jit.logging.verbose" value="true"/>
        <sysproperty key="jruby.compile.lazyHandles" value="true"/>

        <!-- emma coverage tool properties -->
        <sysproperty key="emma.coverage.out.file" value="${test.results.dir}/coverage.emma" />
        <sysproperty key="emma.coverage.out.merge" value="true" />
        <sysproperty key="emma.verbosity.level" value="silent" />

        <syspropertyset refid="test.sysproperties"/>

        <!-- force client VM to improve test run times AND -->
        <!-- set a larger max permgen, since the tests load a lot of bytecode -->
        <jvmarg line="-ea ${java.opts} -client -XX:MaxPermSize=${jruby.test.memory.permgen}"/>
        
        <!-- additional flags -->
        <jvmarg line="@{jvm.flags}"/>

        <formatter type="xml"/>
        <formatter type="brief" usefile="false" />

        <junit-tests/>
      </junit>

      <junitreport todir="${test.results.dir}">
        <fileset dir="${test.results.dir}" includes="TEST-*.xml"/>
        <report format="frames" todir="${html.test.results.dir}"/>
      </junitreport>
    </sequential>
  </macrodef>

  <!-- runs junit tests for 1.8 functionality -->
  <macrodef name="run-junit-1.8-short">
    <attribute name="compile.mode" default="OFF"/>
    <attribute name="jit.threshold" default="20"/>
    <attribute name="jit.maxsize" default="1000000000"/>
    <attribute name="reflection" default="false"/>
    <attribute name="thread.pooling" default="false"/>
    <attribute name="jvm.flags" default=""/>

    <sequential>
      <run-junit compile.mode="@{compile.mode}" jit.threshold="@{jit.threshold}" 
                reflection="@{reflection}" thread.pooling="@{thread.pooling}"
                jit.maxsize="@{jit.maxsize}" jvm.flags="@{jvm.flags}">
        <junit-tests>
          <test name="${test}" if="test"/>
          <test name="org.jruby.test.JRubyTestSuite" todir="${test.results.dir}" unless="test"/>
          <test name="org.jruby.test.MRITestSuite" todir="${test.results.dir}" unless="test"/>
          <test name="org.jruby.test.MainTestSuite" todir="${test.results.dir}" unless="test"/>
        </junit-tests>
      </run-junit>
    </sequential>
  </macrodef>

  <!-- runs junit tests for 1.8 functionality -->
  <macrodef name="run-junit-1.8">
    <attribute name="compile.mode" default="OFF"/>
    <attribute name="jit.threshold" default="20"/>
    <attribute name="jit.maxsize" default="1000000000"/>
    <attribute name="reflection" default="false"/>
    <attribute name="thread.pooling" default="false"/>
    <attribute name="objectspace.enabled" default="true"/>
    <attribute name="jvm.flags" default=""/>

    <sequential>
      <run-junit compile.mode="@{compile.mode}" jit.threshold="@{jit.threshold}"
                reflection="@{reflection}" thread.pooling="@{thread.pooling}"
                jit.maxsize="@{jit.maxsize}" objectspace.enabled="@{objectspace.enabled}"
                jvm.flags="@{jvm.flags}">
        <junit-tests>
          <test name="${test}" if="test"/>
          <test name="org.jruby.test.JRubyTestSuite" todir="${test.results.dir}" unless="test"/>
          <test name="org.jruby.test.SlowTestSuite" todir="${test.results.dir}" unless="test"/>
          <test name="org.jruby.test.MRITestSuite" todir="${test.results.dir}" unless="test"/>
          <test name="org.jruby.test.RubiconTestSuite" todir="${test.results.dir}" unless="test"/>
          <test name="org.jruby.test.ObjectSpaceTestSuite" todir="${test.results.dir}" unless="test"/>
          <test name="org.jruby.test.MainTestSuite" todir="${test.results.dir}" unless="test"/>
        </junit-tests>
      </run-junit>
    </sequential>
  </macrodef>

  <macrodef name="run-junit-embed-all">
    <sequential>
      <taskdef name="junit" classname="org.apache.tools.ant.taskdefs.optional.junit.JUnitTask" classpath="${build.lib.dir}/junit.jar"/>
      <junit jvm="${jruby.test.jvm}" fork="yes" forkMode="once" haltonfailure="true" dir="${basedir}" maxmemory="${jruby.test.memory}" showoutput="true" timeout="1800000">
        <classpath refid="test.class.path"/>
        <syspropertyset refid="test.sysproperties"/>
        <sysproperty key="jruby.home" value="${basedir}"/>
        <formatter type="xml"/>
        <formatter type="brief" usefile="false" />
        <batchtest fork="yes" todir="${test.results.dir}">
          <fileset dir="${test.dir}">
            <include name="org/jruby/embed/**/*Test*.java"/>
          </fileset>
        </batchtest>
      </junit>
    </sequential>
  </macrodef>

  <macrodef name="test-security-manager-in">
    <attribute name="compat.mode" default="--1.8"/>
    <sequential>
      <java classname="org.jruby.Main" fork="true" failonerror="true">
        <classpath refid="test.class.path"/>

        <sysproperty key="java.security.manager" value=""/>
        <!-- Note the extra '=' in the value, it *is* intentional -->
        <sysproperty key="java.security.policy" value="=file:test/restricted.policy"/>
        <sysproperty key="java.awt.headless" value="true"/>
        <jvmarg line="${java.opts}"/>
        <arg line="@{compat.mode}"/>
        <arg line="-ve"/>
        <arg value="puts 'Restricted policy looks ok'"/>
      </java>
    </sequential>
  </macrodef>

  <target name="test-security-manager" depends="jar-jruby, -test-security-18, -test-security-19"/>

  <target name="-test-security-18">
    <test-security-manager-in compat.mode="--1.8"/>
  </target>

  <target name="-test-security-19">
    <test-security-manager-in compat.mode="--1.9"/>
  </target>

  <target name="test-rake-targets" depends="init">
    <rake task="test:rake_targets" objectspace.enabled="false"/>
  </target>

  <macrodef name="rake">
    <attribute name="compile.mode" default="OFF"/>
    <attribute name="jit.threshold" default="20"/>
    <attribute name="jit.max" default="-1"/>
    <attribute name="objectspace.enabled" default="true"/>
    <attribute name="thread.pooling" default="false"/>
    <attribute name="reflection" default="false"/>
    <attribute name="inproc" default="true"/>
    <attribute name="jruby.args" default=""/>
    <attribute name="task"/>
    <attribute name="dir" default="${basedir}"/>
    <attribute name="jvm.args" default="-ea"/>

    <sequential>
      <echo message="Running rake @{task}"/>
      <echo message="compile=@{compile.mode}, threshold=@{jit.threshold}, objectspace=@{objectspace.enabled} threadpool=@{thread.pooling} reflection=@{reflection}"/>

      <java classname="org.jruby.Main" fork="true" maxmemory="${jruby.launch.memory}" failonerror="true" dir="@{dir}">
        <classpath refid="test.class.path"/>

        <jvmarg line="@{jvm.args}"/>
        <jvmarg line="${java.opts}"/>

        <sysproperty key="jruby.home" value="${basedir}"/>
        <sysproperty key="jruby.launch.inproc" value="false"/>

        <!-- properties tweaked for individual runs -->
        <sysproperty key="jruby.compile.mode" value="@{compile.mode}"/>
        <sysproperty key="jruby.jit.threshold" value="@{jit.threshold}"/>
        <sysproperty key="jruby.jit.max" value="@{jit.max}"/>
        <sysproperty key="jruby.objectspace.enabled" value="@{objectspace.enabled}"/>
        <sysproperty key="jruby.thread.pool.enabled" value="@{thread.pooling}"/>
        <sysproperty key="jruby.reflection" value="@{reflection}"/>
        <sysproperty key="jruby.launch.inproc" value="@{inproc}"/>
        <sysproperty key="emma.coverage.out.file" value="${test.results.dir}/coverage.emma" />
        <sysproperty key="emma.coverage.out.merge" value="true" />
        <sysproperty key="emma.verbosity.level" value="silent" />

        <arg line="@{jruby.args} -S rake @{task} ${rake.args}"/>
        <env key="JRUBY_OPTS" value=""/>
      </java>
    </sequential>
  </macrodef>

  <!-- Utilities to manage rubyspecs/mspec files -->
  <target name="fetch-stable-specs" depends="init">
    <rake task="spec:fetch_stable_specs"/>
  </target>
  <target name="fetch-latest-specs" depends="init">
    <rake task="spec:fetch_latest_specs"/>
  </target>

  <!-- Main spec runs (See rakelib/spec.rake for definitions/descriptions) -->
  <target name="spec:ci_18" depends="install-gems">
    <rake task="spec:ci_18"/>
  </target>
  <target name="spec:ci_19" depends="install-gems">
    <rake task="spec:ci_19"/>
  </target>
  <target name="spec:ci_interpreted_18_19" depends="install-gems">
    <rake task="spec:ci_interpreted_18_19"/>
  </target>
  <target name="spec:ci_interpreted_18" depends="install-gems">
    <rake task="spec:ci_interpreted_18"/>
  </target>
  <target name="spec:ci_interpreted_19" depends="install-gems">
    <rake task="spec:ci_interpreted_19"/>
  </target>
  <target name="spec:ci_compiled_18" depends="install-gems">
    <rake task="spec:ci_compiled_18"/>
  </target>
  <target name="spec:ci_compiled_19" depends="install-gems">
    <rake task="spec:ci_compiled_19"/>
  </target>
  <target name="spec:ci_precompiled_18" depends="install-gems">
    <rake task="spec:ci_precompiled_18"/>
  </target>
  <target name="spec:ci_precompiled_19" depends="install-gems">
    <rake task="spec:ci_precompiled_19"/>
  </target>
  <target name="spec:ci_all_precompiled_18" depends="install-gems">
    <rake task="spec:ci_all_precompiled_18"/>
  </target>
  <target name="spec:ci_all_precompiled_19" depends="install-gems">
    <rake task="spec:ci_all_precompiled_19"/>
  </target>
  <target name="spec:ci_all_interpreted_18" depends="install-gems">
    <rake task="spec:ci_all_interpreted_18"/>
  </target>
  <target name="spec:ci_all_interpreted_19" depends="install-gems">
    <rake task="spec:ci_all_interpreted_19"/>
  </target>
  <target name="spec:ci_all" depends="install-gems">
    <rake task="spec:ci_all"/>
  </target>
  <target name="spec:ci_latest" depends="install-gems">
    <rake task="spec:ci_latest"/>
  </target>
  <target name="spec:ci_latest_19" depends="install-gems">
    <rake task="spec:ci_latest_19"/>
  </target>
  <target name="spec:ci_cext" depends="install-gems,build-jruby-cext-native">
    <rake task="spec:ci_cext"/>
  </target>

  <!-- Old compatibility targets which call to newer Rake-based ones -->
  <target name="spec" depends="spec:ci_18"/>
  <target name="spec-ci" depends="spec:ci_18"/>
  <target name="spec-short" depends="spec:ci_interpreted_18_19"/>
  <target name="spec-ci-1.9" depends="spec:ci_19"/>
  <target name="spec-short-1.9" depends="spec:ci_interpreted_19"/>
  <target name="spec-all" depends="spec:ci_all_precompiled_18"/>
  <target name="spec-all-interpreted" depends="spec:ci_all_interpreted_18"/>

  <!-- For CI, because target names become filesystem paths with matrix builds -->
  <target name="spec-ci_interpreted_18" depends="spec:ci_interpreted_18"></target>
  <target name="spec-ci_interpreted_19" depends="spec:ci_interpreted_19"></target>
  <target name="spec-ci_compiled_18" depends="spec:ci_compiled_18"></target>
  <target name="spec-ci_compiled_19" depends="spec:ci_compiled_19"></target>
  <target name="spec-ci_precompiled_18" depends="spec:ci_precompiled_18"></target>
  <target name="spec-ci_precompiled_19" depends="spec:ci_precompiled_19"></target>


  <!-- latest, unstable specs -->
  <target name="spec-latest-all" depends="spec:ci_all"/>
  <target name="spec-latest" depends="spec:ci_latest"/>
  <target name="spec-cext" depends="spec:ci_cext"/>

  <target name="update-excludes">
    <java classname="org.jruby.Main" fork="true" maxmemory="${jruby.launch.memory}" failonerror="false" dir="${spec.dir}">
      <classpath refid="jruby.execute.classpath"/>
      <sysproperty key="jruby.home" value="${basedir}"/>
      <sysproperty key="jruby.launch.inproc" value="false"/>

      <arg line="${mspec.dir}/bin/mspec tag"/>
      <arg line="--add fails --fail -B ${spec.dir}/default.mspec"/>
    </java>
  </target>

  <target name="spec-show-excludes" depends="prepare"
    description="Prints out all currently excluded rubyspecs.">
    <spec-show-excludes/>
  </target>

  <target name="spec-show-excludes-1.9" depends="prepare"
    description="Prints out all currently excluded rubyspecs in 1.9 mode.">
    <spec-show-excludes spec.mode="1.9"/>
  </target>

  <macrodef name="spec-show-excludes">
    <attribute name="spec.mode" default="1.8"/>

    <sequential>
      <available property="mspec-available" file="${mspec.dir}/bin/mspec"/>
      <fail unless="mspec-available"
        message="No rubyspecs found. Download them via 'ant spec'."/>

      <java classname="org.jruby.Main" fork="true" maxmemory="${jruby.launch.memory}" failonerror="false">
        <classpath refid="jruby.execute.classpath"/>
        <sysproperty key="jruby.home" value="${basedir}"/>
        <sysproperty key="jruby.launch.inproc" value="false"/>
        <arg line="${mspec.dir}/bin/mspec"/>
        <arg line="-f s -g fails -g critical ${spec.windows.flag} --dry-run"/>
        <arg line="-T--@{spec.mode}"/>
        <arg line="-B ${spec.dir}/jruby.@{spec.mode}.mspec"/>
        <arg value=":ci_files"/>
      </java>
    </sequential>
  </macrodef>

  <macrodef name="fixEOLs">
    <attribute name="dist-stage-dir" default="${dist.stage.bin.dir}"/>
    <sequential>
      <fixcrlf srcdir="@{dist-stage-dir}/bin" excludes="*.bat,*.exe,*.dll" eol="lf"/>
      <fixcrlf srcdir="@{dist-stage-dir}/bin" includes="*.bat" eol="crlf"/>
    </sequential>
  </macrodef>

  <!-- extract native libraries from the jfii*.jar files to a director -->
  <macrodef name="unzip-native-libs">
    <attribute name="destination.dir"/>
    <sequential>
      <mkdir dir="@{destination.dir}"/>
      <unzip dest="@{destination.dir}">
        <fileset dir="build_lib">
          <include name="jffi-*.jar"/>
        </fileset>
        <patternset>
          <include name="**/libjffi-*.so"/>
          <include name="**/libjffi-*.a"/>
          <include name="**/libjffi-*.jnilib"/>
          <include name="**/jffi-*.dll"/>
        </patternset>
        <mapper>
          <filtermapper>
            <replacestring from="jni/" to="./"/>
          </filtermapper>
        </mapper>
      </unzip>
    </sequential>
  </macrodef>

  <target name="apidocs" depends="prepare"
          description="Creates the Java API docs">
    <!-- Run the package_docs.rb script to generate package.html files -->
    <java classname="org.jruby.Main" fork="true" maxmemory="${jruby.launch.memory}" failonerror="true" dir="${basedir}">
      <classpath refid="jruby.execute.classpath"/>
      
      <sysproperty key="jruby.home" value="${basedir}"/>
      
      <arg line="tool/package_docs.rb"/>
    </java>
    
    <javadoc destdir="${api.docs.dir}" author="true" version="true" use="true"
             windowtitle="JRuby API" source="${javac.version}" useexternalfile="true"
             encoding="UTF-8" maxmemory="256m">
      <fileset dir="${src.dir}">
        <include name="**/*.java"/>
      </fileset>
      <arg value="-J-Dfile.encoding=UTF-8"/>
      <classpath refid="build.classpath"/>
      <doctitle><![CDATA[<h1>JRuby</h1>]]></doctitle>
      <bottom><![CDATA[<i>Copyright &#169; 2002-2009 JRuby Team. All Rights Reserved.</i>]]></bottom>
    </javadoc>
  </target>

  <patternset id="dist.bindir.files">
    <exclude name="bin/jruby"/>
    <include name="bin/*jruby*"/>
    <include name="bin/*gem*"/>
    <include name="bin/*ri*"/>
    <include name="bin/*rdoc*"/>
    <include name="bin/*irb*"/>
    <include name="bin/generate_yaml_index.rb"/>
    <include name="bin/testrb"/>
    <include name="bin/ast*"/>
    <include name="bin/spec.bat"/>
    <include name="bin/rake"/>
    <include name="bin/rake.bat"/>
  </patternset>

  <patternset id="dist.lib.files">
    <include name="lib/ruby/1.8/**"/>
    <include name="lib/ruby/1.9/**"/>
    <include name="lib/ruby/shared/**"/>
  </patternset>

  <patternset id="dist.files">
    <include name="lib/*"/>
    <include name="samples/**"/>
    <include name="docs/**"/>
    <include name="COPYING*"/>
    <include name="LICENSE.RUBY"/>
    <include name="README"/>
    <exclude name="lib/ruby/**"/>
    <exclude name="dist/**"/>
  </patternset>

  <patternset id="dist.bin.files">
    <patternset refid="dist.files"/>
    <exclude name="lib/jruby-*.jar"/>
    <exclude name="lib/emma.jar"/>
    <exclude name="lib/emma_ant.jar"/>
    <exclude name="lib/junit.jar"/>
    <exclude name="lib/jarjar-1.0.jar"/>
    <exclude name="bench/**"/>
    <include name="share/**"/>
  </patternset>

  <patternset id="dist.src.files">
    <patternset refid="dist.files"/>
    <exclude name="share/**"/>
    <include name="bench/**"/>
    <include name="cext/**"/>
    <include name="src/**"/>
    <include name="test/**"/>
    <exclude name="test/testapp/testapp"/>
    <exclude name="test/testapp/testapp.exe"/>
    <include name="spec/**"/>
    <exclude name="spec/mspec"/>
    <exclude name="spec/ruby"/>
    <include name="tool/**"/>
    <exclude name="tool/nailgun/**"/>
    <include name="build_lib/**"/>
    <include name="Rakefile"/>
    <include name="build.xml"/>
    <include name="ivy/**"/>
    <include name="rakelib/**"/>
    <include name="nbproject/*"/>
    <include name=".project"/>
    <include name=".classpath"/>
    <include name="default.build.properties"/>
    <include name="jruby.bnd.template"/>
    <include name="pom.xml"/>
    <include name="maven/**"/>
    <include name="gem/**"/>
    <exclude name="gem/pkg/**"/>
    <exclude name="gem/lib/jruby*.jar"/>
    <exclude name="gem/lib/jruby-jars/**"/>
    <exclude name="lib/jruby*.jar"/>
  </patternset>

  <!-- note: tool/nailgun/configure must be added separately -->
  <patternset id="dist.nailgun.files">
    <include name="tool/nailgun/Makefile.in"/>
    <include name="tool/nailgun/README.txt"/>
    <include name="tool/nailgun/ng.exe"/>
    <include name="tool/nailgun/src/**"/>
  </patternset>

  <patternset id="dist.jruby-cext-native.files">
    <include name="**/libjruby-cext.so"/>
    <include name="**/libjruby-cext.a"/>
    <include name="**/libjruby-cext.jnilib"/>
    <include name="**/jruby-cext.dll"/>
    <include name="**/native/include/**"/>
  </patternset>

  <target name="dist-bin" depends="install-dev-gems,build-jruby-cext-native">
    <mkdir dir="${dist.stage.bin.dir}"/>
    <copy todir="${dist.stage.bin.dir}">
      <fileset dir="${basedir}">
        <patternset refid="dist.bindir.files"/>
        <patternset refid="dist.lib.files"/>
      </fileset>
    </copy>
    <!-- dist-bin by default does not come w/ unix native launcher, so -->
    <!-- move ${dist.stage.bin.dir}/jruby.bash to ${dist.stage.bin.dir}/jruby -->
    <move file="${dist.stage.bin.dir}/bin/jruby.bash" tofile="${dist.stage.bin.dir}/bin/jruby"/>
    <mkdir dir="${dist.stage.bin.dir}/lib/native"/>
    <copy todir="${dist.stage.bin.dir}">
      <fileset dir="${basedir}">
        <!-- So repeated ant dists won't include extra cext copies -->
        <exclude name="dist/**"/> 
        <exclude name="build/**"/> 
        <exclude name="gem/**"/> 
        <patternset refid="dist.jruby-cext-native.files"/>
      </fileset>
    </copy>
    <unzip-native-libs destination.dir="${dist.stage.bin.dir}/lib/native"/>
    <fixEOLs dist-stage-dir="${dist.stage.bin.dir}"/>
    <rake task="install_dist_gems"/>
    
    <!-- wipe out jar and run jar-dist here to ensure it's the last thing before tarring
    see JRUBY-5429. -->
    <delete file="lib/jruby.jar"/>
    <antcall target="jar-dist"/>
    
    <tar destfile="${dist.dir}/jruby-bin-${version.jruby}.tar.gz" compression="gzip">
      <tarfileset dir="${dist.stage.bin.dir}" mode="755" prefix="jruby-${version.jruby}">
        <include name="bin/**"/>
      </tarfileset>
      <tarfileset dir="${dist.stage.bin.dir}" prefix="jruby-${version.jruby}">
        <include name="lib/**"/>
      </tarfileset>
      <tarfileset dir="${basedir}" prefix="jruby-${version.jruby}">
        <patternset refid="dist.bin.files"/>
      </tarfileset>
      <tarfileset dir="${basedir}" prefix="jruby-${version.jruby}">
        <patternset refid="dist.nailgun.files"/>
      </tarfileset>
      <tarfileset dir="${basedir}" mode="755" prefix="jruby-${version.jruby}">
        <include name="tool/nailgun/configure"/>
      </tarfileset>
    </tar>
    <zip destfile="${dist.dir}/jruby-bin-${version.jruby}.zip">
      <zipfileset dir="${dist.stage.bin.dir}" filemode="755" prefix="jruby-${version.jruby}">
        <include name="bin/**"/>
      </zipfileset>
      <zipfileset dir="${dist.stage.bin.dir}" prefix="jruby-${version.jruby}">
        <include name="lib/**"/>
      </zipfileset>
      <zipfileset dir="${basedir}" prefix="jruby-${version.jruby}">
        <patternset refid="dist.bin.files"/>
      </zipfileset>
      <zipfileset dir="${basedir}" prefix="jruby-${version.jruby}">
        <patternset refid="dist.nailgun.files"/>
      </zipfileset>
      <zipfileset dir="${basedir}" filemode="755" prefix="jruby-${version.jruby}">
        <include name="tool/nailgun/configure"/>
      </zipfileset>
    </zip>

    <checksum file="${dist.dir}/jruby-bin-${version.jruby}.zip" algorithm="md5"/>
    <checksum file="${dist.dir}/jruby-bin-${version.jruby}.zip" algorithm="sha1"/>
    <checksum file="${dist.dir}/jruby-bin-${version.jruby}.tar.gz" algorithm="md5"/>
    <checksum file="${dist.dir}/jruby-bin-${version.jruby}.tar.gz" algorithm="sha1"/>
  </target>

  <target name="dist-src" depends="jar-dist">
    <mkdir dir="${dist.stage.src.dir}"/>
    <copy todir="${dist.stage.src.dir}">
      <fileset dir="${basedir}">
        <patternset refid="dist.bindir.files"/>
        <patternset refid="dist.lib.files"/>
      </fileset>
    </copy>
    <rake task="install_dist_gems['${dist.stage.src.dir}']"/>
    <fixEOLs dist-stage-dir="${dist.stage.src.dir}"/>
    <tar destfile="${dist.dir}/jruby-src-${version.jruby}.tar.gz" compression="gzip">
      <tarfileset dir="${dist.stage.src.dir}" mode="755" prefix="jruby-${version.jruby}">
        <include name="bin/**"/>
      </tarfileset>
      <tarfileset dir="${dist.stage.src.dir}" prefix="jruby-${version.jruby}">
        <include name="lib/**"/>
      </tarfileset>
      <tarfileset dir="${basedir}" prefix="jruby-${version.jruby}">
        <patternset refid="dist.src.files"/>
        <patternset refid="dist.nailgun.files"/>
        <include name="spi/**"/>
      </tarfileset>
      <tarfileset dir="${basedir}" mode="755" prefix="jruby-${version.jruby}">
        <include name="tool/nailgun/configure"/>
        <include name="test/testapp/testapp"/>
        <include name="test/testapp/testapp.exe"/>
        <include name="test/org/jruby/util/shell_launcher_test*"/>
      </tarfileset>
    </tar>
    <zip destfile="${dist.dir}/jruby-src-${version.jruby}.zip">
      <zipfileset dir="${dist.stage.src.dir}" filemode="755" prefix="jruby-${version.jruby}">
        <include name="bin/**"/>
      </zipfileset>
      <zipfileset dir="${dist.stage.src.dir}" prefix="jruby-${version.jruby}">
        <include name="lib/**"/>
      </zipfileset>
      <zipfileset dir="${basedir}" prefix="jruby-${version.jruby}">
        <patternset refid="dist.src.files"/>
        <patternset refid="dist.nailgun.files"/>
        <include name="spi/**"/>
      </zipfileset>
      <zipfileset dir="${basedir}" filemode="755" prefix="jruby-${version.jruby}">
        <include name="tool/nailgun/configure"/>
        <include name="test/testapp/testapp"/>
        <include name="test/testapp/testapp.exe"/>
        <include name="test/org/jruby/util/shell_launcher_test*"/>
      </zipfileset>
    </zip>

    <checksum file="${dist.dir}/jruby-src-${version.jruby}.zip" algorithm="md5"/>
    <checksum file="${dist.dir}/jruby-src-${version.jruby}.zip" algorithm="sha1"/>
    <checksum file="${dist.dir}/jruby-src-${version.jruby}.tar.gz" algorithm="md5"/>
    <checksum file="${dist.dir}/jruby-src-${version.jruby}.tar.gz" algorithm="sha1"/>
  </target>

  <target name="dist-snapshot" depends="jar-dist">
    <jar destfile="${lib.dir}/jruby.jar" update="true">
      <fileset dir="${jruby.classes.dir}">
        <include name="org/jruby/jruby.properties"/>
      </fileset>
    </jar>
    <property name="jar-up-to-date" value="true"/>
    <antcall target="dist-bin">
      <param file="${jruby.classes.dir}/org/jruby/jruby.properties"/>
    </antcall>
  </target>

  <target name="dist-snapshot-install-stuff">
    <unzip dest="${snapshot.install.dir}" src="${dist.dir}/jruby-bin-${version.jruby}.zip"/>
    <chmod perm="755" file="${snapshot.install.dir}/jruby-${version.jruby}/bin/jruby"/>
    <exec executable="${snapshot.install.dir}/jruby-${version.jruby}/bin/jruby"
      dir="${snapshot.install.dir}/jruby-${version.jruby}">
      <arg value="-v"/>
      <arg value="-e"/>
      <arg value="system('rm -f ${snapshot.install.dir}/current &amp;&amp; ln -s ${snapshot.install.dir}/jruby-${version.jruby} ${snapshot.install.dir}/current'); puts 'Successfully installed snapshot'"/>
    </exec>
  </target>

  <target name="dist-snapshot-install" depends="dist-snapshot" if="snapshot.install.dir">
    <antcall target="dist-snapshot-install-stuff">
      <param file="${jruby.classes.dir}/org/jruby/jruby.properties"/>
    </antcall>
  </target>

  <target name="dist" depends="install-dev-gems,dist-bin,dist-src,dist-jar-complete">
    <rake task="gem"/>
    <rake task="installer"/>
  </target>

  <target name="dist-clean">
    <delete dir="${dist.dir}"/>
    <delete dir="gem/pkg"/>
  </target>

  <target name="gem" depends="dist-jar-complete">
    <rake task="gem"/>
  </target>
  <target name="installer">
    <rake task="installer"/>
  </target>

  <target name="clean" depends="init" description="Cleans almost everything, leaves downloaded specs">
    <delete dir="${build.dir}"/>
    <delete dir="${dist.dir}"/>
    <delete quiet="false">
      <fileset dir="${lib.dir}" includes="jruby*.jar"/>
    </delete>
    <delete dir="${api.docs.dir}"/>
    <delete dir="src_gen"/>
    <antcall target="clean-ng"/>
    <antcall target="clean-tzdata" />
  </target>

  <!-- FIXME: Cannot run Rake on clean until minijruby so keep this target -->
  <target name="clear-specs">
    <delete dir="${rubyspec.dir}"/>
    <delete dir="${mspec.dir}"/>
    <delete file="${rubyspec.tar.file}"/>
    <delete file="${mspec.tar.file}"/>
    <delete file="${spec.dir}/rubyspecs.current.revision"/>
  </target>

  <target name="clean-all" depends="clean, dist-clean, clear-specs" description="Cleans everything, including dist files and specs">
    <delete dir="build.eclipse"/>
    <delete dir="lib/native"/>
  </target>

  <property name="nailgun.home" value="tool/nailgun"/>

  <target name="need-ng">
    <condition property="should.build.ng">
      <and>
        <os family="unix"/>
=======
    </condition>
    <property name="mac.file.encoding" value="UTF-8"/>
    <propertyset id="test.sysprops.mac">
        <propertyref name="mac.file.encoding"/>
    </propertyset>
    <propertyset id="test.sysprops.other">
    </propertyset>
    <propertyset id="test.sysproperties">
        <propertyset refid="${test.sysprops.set}"/>
        <mapper type="glob" from="mac.*" to="*"/>
    </propertyset>

    <!-- if ruby.home is not set, use env var -->
    <condition property="ruby.home" value="${env.RUBY_HOME}">
>>>>>>> 3b92ea0c
        <not>
            <isset property="ruby.home"/>
        </not>
    </condition>
    <condition property="is.windows" value="true">
        <os family="windows"/>
    </condition>

    <tstamp>
        <format property="build.date" pattern="yyyy-MM-dd"/>
    </tstamp>
    <property environment="env"/>

    <!-- Use JAVA_OPTS env var if set, -ea (supported by all JVMs) otherwise -->
    <condition property="java.opts" value="${env.JAVA_OPTS}">
        <isset property="env.JAVA_OPTS"/>
    </condition>
<<<<<<< HEAD
  </target>

  <target name="clean-ng" depends="need-clean-ng" if="should-clean-ng">
    <exec executable="${make.cmd}" dir="${nailgun.home}" osfamily="unix" failifexecutionfails="false" output="${dev.null}">
      <arg value="clean"/>
    </exec>
  </target>

  <target name="jruby-nailgun" depends="compile, build-ng"
    description="Set up JRuby to be run with Nailgun (jruby-ng, jruby-ng-server)">
    <mkdir dir="${build.dir}/nailmain"/>
  </target>

  <property name="jruby-cext-native.home" value="cext/src/"/>

  <target name="build-jruby-cext-native" depends="jar"
    description="Build JRuby cext support">
    <exec osfamily="unix" executable="${make.cmd}" dir="${jruby-cext-native.home}" failonerror="true">
      <arg value="JAVA_HOME=${java.home}"/>
    </exec>
    <exec osfamily="windows" executable="cmd" dir="${jruby-cext-native.home}" failonerror="true">
      <arg line='/c sh -c "${make.cmd} CC=gcc JAVA_HOME=${java.home}"'/>
    </exec>
  </target>

  <target name="clean-jruby-cext-native" depends="compile"
    description="Build JRuby cext support">
    <exec osfamily="unix" executable="${make.cmd}" dir="${jruby-cext-native.home}" failonerror="true">
      <arg value="dist-clean"/>
    </exec>
    <exec osfamily="windows" executable="cmd" dir="${jruby-cext-native.home}" failonerror="true">
      <arg line='/c sh -c "${make.cmd} dist-clean"'/>
    </exec>
  </target>

  <target name="cext" depends="build-jruby-cext-native"/>

  <target name="test-rails-stable" depends="jar">
    <rake task="test:rails"/>
  </target>
  <target name="test-prawn" depends="jar">
    <rake task="test:prawn"/>
  </target>
  <target name="bench-language" depends="jar">
    <rake task="bench:language"/>
  </target>

  <target name="fetch-tzdata" description="Fetch tzdata into build/tzdata">
    <available property="tzdata.present" filepath="${tzdata.builddir}/src" file="tzdata${tzdata.latest.version}.tar.gz" />
    <mkdir dir="${tzdata.builddir}/src" />
    <ftp server="${tzdata.ftpserver}"
         action="get"
         verbose="yes"
         passive="yes"
         userid="anonymous"
         password="${tzdata.ftp.anonymous.userid}"
         remotedir="${tzdata.ftp.dir}"
         newer="yes">
      <fileset dir="${tzdata.builddir}/src">
        <include name="tzdata${tzdata.latest.version}.tar.gz" />
      </fileset>
    </ftp>
  </target>

  <target name="expand-tzdata" depends="fetch-tzdata" description="Expand tzdata into build/tzdata">
    <untar src="${tzdata.builddir}/src/tzdata${tzdata.latest.version}.tar.gz"
           compression="gzip"
           dest="${tzdata.builddir}/src"
    />
  </target>

  <!-- basically a copy of joda-time's compile.zoneinfo task -->
  <target name="compile-tzdata" depends="prepare, expand-tzdata" description="Compile tzdata in build/tzdata">
    <mkdir dir="${tzdata.builddir}/build" />
    <mkdir dir="${tzdata.builddir}/build/org/joda/time/tz/data" />
    <echo message="Compiling tzdata version ${tzdata.latest.version}" />
    <java classname="org.joda.time.tz.ZoneInfoCompiler"
          fork="true"
          output="${dev.null}"
          failonerror="false">
      <classpath path="${build.lib.dir}/joda-time-${joda.time.version}.jar" />
      <!-- Override default provider since data directory doesn't exist yet -->
      <sysproperty key="org.joda.time.DateTimeZone.Provider"
                   value="org.joda.time.tz.UTCProvider" />
      <!-- Specify source and destination directories -->
      <arg line="-src ${tzdata.builddir}/src -dst ${tzdata.builddir}/build/org/joda/time/tz/data" />
      <!-- Specify all the data files to compile -->
      <arg value="africa" />
      <arg value="antarctica" />
      <arg value="asia" />
      <arg value="australasia" />
      <arg value="europe" />
      <arg value="northamerica" />
      <arg value="southamerica" />
      <arg value="pacificnew" />
      <arg value="etcetera" />
      <arg value="backward" />
      <arg value="systemv" />
    </java>
    <update-constants tzdata-version="${tzdata.latest.version}"/>
    <property name="constants.java.is.same" value="true"/>
  </target>

  <target name="update-tzdata" depends="compile-tzdata" description="Update joda-time's zone info with one we compiled">
    <jar update="yes" destfile="${build.lib.dir}/joda-time-${joda.time.version}.jar" basedir="${tzdata.builddir}/build" />
  </target>

  <target name="clean-tzdata" description="Remove files used for updating time zone information">
    <delete dir="${tzdata.builddir}" failonerror="no" />
    <echo message="Reset joda-time jar" />
    <exec osfamily="unix" executable="/bin/sh" failonerror="false" failifexecutionfails="false">
	  <arg line="-c 'git checkout -- ${build.lib.dir}/joda-time-${joda.time.version}.jar'"/>
    </exec>
    <exec osfamily="windows" executable="cmd" failonerror="false" failifexecutionfails="false">
      <arg line="/c git checkout -- ${build.lib.dir}/joda-time-${joda.time.version}.jar"/>
    </exec>
  </target>

  <target name="ci-matrix" depends="clean,jar" description="Run a matrix configuration job from Hudson.">
    <property name="testtype" value="test"/>
    <echo>Running ${testtype} build with JDK ${jdk}</echo>
    <antcall target="${testtype}"/>
  </target>

  <!-- Related to ir persistence -->
  <target name="beavertask" unless="beaver.available" description="creates Beaver Ant task">
    <taskdef name="beaver" classname="beaver.comp.run.AntTask" classpath="${build.lib.dir}/beaver-ant.jar"/>
    <property name="beaver.available" value="yes"/>
  </target>

  <target name="jflextask" unless="jflex.available" description="creates JFlex Ant task">
    <taskdef name="jflex" classname="JFlex.anttask.JFlexTask" classpath="${build.lib.dir}/JFlex.jar"/>
	<property name="jflex.available" value="yes"/>
  </target>

  <target name="parser" unless="parser.src.uptodate" depends="beavertask" description="generate parser">
    <beaver file="${ir.persistence.grammar.path}" />
  </target>

  <target name="scanner" unless="scanner.src.uptodate" depends="jflextask,beavertask" description="generate scanner">
    <jflex file="${ir.persistence.lexer.path}" nobak="yes" />
  </target>
=======
    <condition property="java.opts" value="-ea">
        <not>
            <isset property="java.opts"/>
        </not>
    </condition>

    <!-- sets up a "make" command from ENV, if available -->
    <condition property="make.cmd" value="${env.MAKE}">
        <isset property="env.MAKE"/>
    </condition>
    <condition property="make.cmd" value="make">
        <not>
            <isset property="make.cmd"/>
        </not>
    </condition>

    <property name="version.ruby" value="${version.ruby.major}.${version.ruby.minor}"/>

    <!-- Initializes the build -->
    <target name="init" unless="init.hasrun">
        <!-- do not unpack native libs if they're already there -->
        <uptodate property="native-libs-uptodate" targetfile="${lib.dir}/native/libs.OK">
            <srcfiles dir="build_lib" includes="jffi-*.jar"/>
        </uptodate>

        <!-- set appropriate spec tag filter if on windows -->
        <condition property="spec.windows.flag" value="-g windows">
            <os family="windows"/>
        </condition>

        <!-- if bin/jruby does not exist, copy from bin/jruby.bash -->
        <condition property="prepare-bin-jruby.hasrun" value="true">
            <available file="bin/jruby"/>
        </condition>
        <antcall target="prepare-bin-jruby"/>

        <!-- Checks if specific libs and versions are avaiable -->
        <available property="sun-misc-signal"
                   classname="sun.misc.Signal"/>

        <property name="init.hasrun" value="true"/>

    </target>

    <!-- Prepares a bin/jruby executable from bin/jruby.bash -->
    <target name="prepare-bin-jruby" unless="prepare-bin-jruby.hasrun">
        <exec executable="/bin/sh" osfamily="unix">
            <arg line="-c 'test -f &quot;${basedir}/bin/jruby&quot; || cp &quot;${basedir}/bin/jruby.bash&quot; &quot;${basedir}/bin/jruby&quot;'"/>
        </exec>
        <chmod perm="755" file="bin/jruby"/>
    </target>

    <!-- Creates the directories needed for building -->
    <target name="prepare" depends="init, create-dirs, copy-resources, update-constants">
    </target>

    <target name="create-dirs" unless="create-dirs.hasrun">
        <mkdir dir="${build.dir}"/>
        <mkdir dir="${classes.dir}"/>
        <mkdir dir="${jruby.classes.dir}"/>
        <mkdir dir="${test.classes.dir}"/>
        <mkdir dir="${test.results.dir}"/>
        <mkdir dir="${html.test.results.dir}"/>
        <mkdir dir="${docs.dir}"/>
        <mkdir dir="${api.docs.dir}"/>
        <property name="create-dirs.hasrun" value="true"/>
    </target>

    <target name="copy-resources" unless="copy-resources.hasrun">
        <copy todir="${jruby.classes.dir}" preservelastmodified="true">
            <fileset dir="${src.dir}">
                <include name="**/*.rb"/>
            </fileset>
        </copy>
        <property name="copy-resources.hasrun" value="true"/>
    </target>

    <macrodef name="update-constants">
        <attribute name="tzdata-version" default="${tzdata.distributed.version}"/>
        <sequential>
            <echo message="Updating Constants.java"/>

            <!-- gross bit of property-juggling here to handle error case when git can't be executed -->
            <exec osfamily="unix" executable="/bin/sh" outputproperty="jruby.revision.output" failonerror="false"
                  failifexecutionfails="false" errorproperty="jruby.revision.error">
                <arg line="-c 'git log -1 --format=format:%h'"/>
            </exec>
            <exec osfamily="windows" executable="cmd" outputproperty="jruby.revision.output" failonerror="false"
                  failifexecutionfails="false" errorproperty="jruby.revision.error">
                <arg line="/c git log -1 --format=format:%h"/>
            </exec>
            <condition property="jruby.revision" value="fffffff">
                <equals arg1="${jruby.revision.output}" arg2=""/>
            </condition>
            <condition property="jruby.revision" value="${jruby.revision.output}">
                <not>
                    <equals arg1="${jruby.revision.output}" arg2=""/>
                </not>
            </condition>

            <echo message="...using git revision = ${jruby.revision}, tzdata = @{tzdata-version}"/>

            <!-- avoid overwriting if it hasn't changed, to avoid recompiles -->
            <copy file="src_gen/org/jruby/runtime/Constants.java"
                  tofile="src_gen/org/jruby/runtime/Constants.java.old"
                  preservelastmodified="true" failonerror="false"/>
            <copy file="src/org/jruby/runtime/Constants.java"
                  overwrite="true"
                  tofile="src_gen/org/jruby/runtime/Constants.java.gen">
                <filterset>
                    <filter token="version.ruby.major" value="${version.ruby.major}"/>
                    <filter token="version.ruby" value="${version.ruby}"/>
                    <filter token="version.ruby.patchlevel" value="${version.ruby.patchlevel}"/>
                    <filter token="version.ruby1_9.major" value="${version.ruby1_9.major}"/>
                    <filter token="version.ruby1_9" value="${version.ruby1_9}"/>
                    <filter token="version.ruby1_9.patchlevel" value="${version.ruby1_9.patchlevel}"/>
                    <filter token="version.ruby1_9.revision" value="${version.ruby1_9.revision}"/>
                    <filter token="version.ruby2_0.major" value="${version.ruby2_0.major}"/>
                    <filter token="version.ruby2_0" value="${version.ruby2_0}"/>
                    <filter token="version.ruby2_0.patchlevel" value="${version.ruby2_0.patchlevel}"/>
                    <!--filter token="version.ruby2_0.revision" value="${version.ruby2_0.revision}"/-->
                    <filter token="build.date" value="${build.date}"/>
                    <filter token="version.jruby" value="${version.jruby}"/>
                    <filter token="java.specification.version" value="${java.specification.version}"/>
                    <filter token="javac.version" value="${javac.version}"/>
                    <filter token="os.arch" value="${os.arch}"/>
                    <filter token="jruby.revision" value="${jruby.revision}"/>
                    <filter token="joda.time.version" value="${joda.time.version}"/>
                    <filter token="tzdata.version" value="@{tzdata-version}"/>
                    <filter token="jruby.default.ruby.version" value="${jruby.default.ruby.version}"/>
                </filterset>
            </copy>

            <condition property="constants.java.is.same">
                <filesmatch file1="src_gen/org/jruby/runtime/Constants.java.gen"
                            file2="src_gen/org/jruby/runtime/Constants.java.old" textfile="true"/>
            </condition>
            <antcall target="_uc_internal_"/>

            <property name="update-constants.hasrun" value="true"/>

        </sequential>
    </macrodef>

    <target name="update-constants" unless="update-constants.hasrun">
        <update-constants/>
    </target>

    <target name="_uc_internal_" unless="constants.java.is.same">
        <copy file="src_gen/org/jruby/runtime/Constants.java.gen" tofile="src_gen/org/jruby/runtime/Constants.java"/>
        <javac destdir="${jruby.classes.dir}" debug="true" srcdir="src_gen"
               includes="org/jruby/runtime/Constants.java" source="${javac.version}"
               target="${javac.version}" deprecation="true" encoding="UTF-8"
               includeantruntime="false"/>
    </target>

    <target name="compile-annotation-binder">
        <mkdir dir="src_gen"/>

        <javac destdir="${jruby.classes.dir}" debug="true" srcdir="${src.dir}"
               sourcepath="" classpathref="build.classpath" source="${javac.version}"
               target="${javac.version}" deprecation="true" encoding="UTF-8"
               includeantruntime="false">
            <include name="org/jruby/anno/FrameField.java"/>
            <include name="org/jruby/anno/AnnotationBinder.java"/>
            <include name="org/jruby/anno/JRubyMethod.java"/>
            <include name="org/jruby/anno/FrameField.java"/>
            <include name="org/jruby/CompatVersion.java"/>
            <include name="org/jruby/runtime/Visibility.java"/>
            <include name="org/jruby/util/CodegenUtils.java"/>
            <include name="org/jruby/util/log/*.java"/>
            <include name="org/jruby/util/SafePropertyAccessor.java"/>
            <include name="org/jruby/util/cli/Options.java"/>
            <include name="org/jruby/util/cli/Option.java"/>
            <include name="org/jruby/util/cli/Category.java"/>
            <include name="org/jruby/util/cli/StringOption.java"/>
            <include name="org/jruby/util/cli/IntegerOption.java"/>
            <include name="org/jruby/util/cli/BooleanOption.java"/>
        </javac>
    </target>

    <target name="compile" depends="compile-jruby, generate-method-classes, generate-unsafe"
            description="Compile the source files for the project.">
    </target>

    <target name="compile-jruby" depends="prepare, compile-annotation-binder" unless="compiled">
        <javac destdir="${jruby.classes.dir}" fork="true"
               debug="true" source="${javac.version}" target="${javac.version}"
               deprecation="true" encoding="UTF-8" includeantruntime="true" memorymaximumsize="${jruby.compile.memory}">
            <classpath refid="jruby.execute.classpath"/>
            <src path="${src.dir}"/>
            <exclude name="org/jruby/runtime/Constants.java"/>
            <exclude name="java/dyn/**"/>
            <patternset refid="java.src.pattern"/>
            <compilerarg line="-XDignore.symbol.file=true"/>
            <compilerarg line="-J-Dfile.encoding=UTF-8"/>
            <compilerarg line="-J-Duser.language=en"/>
            <compilerarg line="-processor org.jruby.anno.AnnotationBinder"/>
        </javac>

        <!-- Apply any instrumentation that is enabled (code coverage, etc) -->
        <antcall target="instrument"/>

        <property name="compiled" value="true"/>
    </target>

    <target name="generate-method-classes">
        <available file="src_gen/annotated_classes.txt" property="annotations.changed"/>
        <antcall target="_gmc_internal_"/>
    </target>

    <target name="_gmc_internal_" if="annotations.changed">
        <echo message="Generating invokers..."/>
        <java classname="org.jruby.anno.InvokerGenerator" fork="true" failonerror="true">
            <classpath refid="jruby.execute.classpath"/>
            <sysproperty key="jruby.bytecode.version" value="${javac.version}"/>
            <arg value="src_gen/annotated_classes.txt"/>
            <arg value="${jruby.classes.dir}"/>
        </java>

        <echo message="Compiling populators..."/>
        <javac destdir="${jruby.classes.dir}" debug="true" source="${javac.version}"
               target="${javac.version}" deprecation="true" encoding="UTF-8"
               includeantruntime="true">
            <classpath refid="jruby.execute.classpath"/>
            <src path="src_gen"/>
            <patternset refid="java.src.pattern"/>
        </javac>

        <delete file="src_gen/annotated_classes.txt"/>
    </target>

    <target name="generate-unsafe">
        <available file="${jruby.classes.dir}/org/jruby/util/unsafe/GeneratedUnsafe.class"
                   property="unsafe.not.needed"/>
        <antcall target="_gu_internal_"/>
    </target>

    <target name="_gu_internal_" unless="unsafe.not.needed">
        <echo message="Generating Unsafe impl..."/>
        <java classname="org.jruby.util.unsafe.UnsafeGenerator" fork="true" failonerror="true">
            <classpath refid="jruby.execute.classpath"/>
            <jvmarg line="${java.opts}"/>
            <arg value="org.jruby.util.unsafe"/>
            <arg value="${jruby.classes.dir}/org/jruby/util/unsafe"/>
        </java>
    </target>

    <target name="unzip-native-libs" unless="native-libs-uptodate">
        <unzip-native-libs destination.dir="${lib.dir}/native"/>
        <echo file="${lib.dir}/native/libs.OK"/>
    </target>

    <property name="jruby.jar.zip.includes" value="
          ${asm.jar}
          ${asm.commons.jar}
          ${asm.util.jar}
          ${asm.analysis.jar}
          ${asm.tree.jar}
          bytelist.jar
          jnr-constants.jar
          jline-${jline.version}.jar
          jcodings.jar
          joni.jar
          jnr-netdb.jar
          jnr-posix.jar
          jnr-x86asm.jar
          jnr-ffi.jar
          jnr-enxio.jar
          jnr-unixsocket.jar
          jffi.jar
          jffi-i386-Linux.jar
          jffi-x86_64-Linux.jar
          jffi-Darwin.jar
          jffi-i386-SunOS.jar
          jffi-x86_64-SunOS.jar
          jffi-ppc-AIX.jar
          jffi-ppc-Linux.jar
          jffi-ppc64-Linux.jar
          jffi-sparc-SunOS.jar
          jffi-sparcv9-SunOS.jar
          jffi-i386-FreeBSD.jar
          jffi-x86_64-FreeBSD.jar
          jffi-i386-OpenBSD.jar
          jffi-x86_64-OpenBSD.jar
          jffi-i386-Windows.jar
          jffi-x86_64-Windows.jar
          jffi-s390x-Linux.jar
          joda-time-${joda.time.version}.jar
          snakeyaml-1.10.jar
          yecht.jar
          yydebug.jar
          nailgun-0.7.1.jar
          jzlib-1.1.0.jar
          invokebinder.jar"/>

    <target name="jar-jruby" depends="init, compile, unzip-native-libs" unless="jar-up-to-date, jar-jruby.hasrun">
        <jar destfile="${lib.dir}/jruby.jar" compress="true" index="true" update="true">
            <fileset dir="${jruby.classes.dir}"/>
            <zipgroupfileset dir="${build.lib.dir}" includes="${jruby.jar.zip.includes}"/>

            <zipfileset src="${build.lib.dir}/bcmail-jdk15-146.jar">
                <exclude name="META-INF/BCKEY.*"/>
            </zipfileset>
            <zipfileset src="${build.lib.dir}/bcprov-jdk15-146.jar">
                <exclude name="META-INF/BCKEY.*"/>
            </zipfileset>

            <metainf dir="spi">
                <include name="services/**"/>
            </metainf>
            <manifest>
                <attribute name="Built-By" value="${user.name}"/>
                <attribute name="Main-Class" value="org.jruby.Main"/>
            </manifest>
        </jar>

        <antcall target="add-emma-jars"/>

        <property name="jar-jruby.hasrun" value="true"/>
    </target>

    <target name="add-emma-jars" if="coverage.enabled">
        <jar destfile="${lib.dir}/jruby.jar" compress="true" index="true" update="true">
            <zipfileset src="${build.lib.dir}/emma.jar"/>
        </jar>
    </target>

    <!-- Jar up a "base" jar that does not include any maven-sourced dependencies
other than ASM, which is rewritten to avoid conflicts. -->
    <target name="jar-jruby-core" depends="compile" unless="jar-jruby-core.hasrun">
        <taskdef name="jarjar" classname="com.tonicsystems.jarjar.JarJarTask"
                 classpath="${build.lib.dir}/jarjar-1.0.jar"/>
        <jarjar destfile="${lib.dir}/jruby-core.jar" compress="true" index="true">
            <fileset dir="${jruby.classes.dir}"/>
            <zipfileset src="${build.lib.dir}/${asm.jar}"/>
            <zipfileset src="${build.lib.dir}/${asm.util.jar}"/>
            <zipfileset src="${build.lib.dir}/yecht.jar"/>
            <metainf dir="spi">
                <include name="services/**"/>
            </metainf>
            <manifest>
                <attribute name="Built-By" value="${user.name}"/>
                <attribute name="Main-Class" value="org.jruby.Main"/>
            </manifest>
            <rule pattern="org.objectweb.asm.**" result="org.jruby.org.objectweb.asm.@1"/>
        </jarjar>
        <antcall target="_osgify-jar_">
            <param name="bndfile" value="jruby.bnd"/>
            <param name="jar.wrap" value="${lib.dir}/jruby.jar"/>
            <param name="bar.wrap" value="${lib.dir}/jruby.bar"/>
        </antcall>

        <property name="jar-jruby-core.hasrun" value="true"/>
    </target>

    <target name="jar-jruby-dist" depends="compile">
        <taskdef name="jarjar" classname="com.tonicsystems.jarjar.JarJarTask"
                 classpath="${build.lib.dir}/jarjar-1.0.jar"/>
        <echo message="jarjaring for dist"/>
        <jarjar destfile="${lib.dir}/jruby.jar" compress="true">
            <fileset dir="${jruby.classes.dir}"/>
            <zipgroupfileset dir="${build.lib.dir}" includes="${jruby.jar.zip.includes}"/>

            <zipfileset src="${build.lib.dir}/bcmail-jdk15-146.jar">
                <exclude name="META-INF/BCKEY.*"/>
            </zipfileset>
            <zipfileset src="${build.lib.dir}/bcprov-jdk15-146.jar">
                <exclude name="META-INF/BCKEY.*"/>
            </zipfileset>

            <metainf dir="spi">
                <include name="services/**"/>
            </metainf>
            <manifest>
                <attribute name="Built-By" value="${user.name}"/>
                <attribute name="Main-Class" value="org.jruby.Main"/>
            </manifest>
            <rule pattern="org.objectweb.asm.**" result="org.jruby.org.objectweb.asm.@1"/>
        </jarjar>
        <antcall target="_osgify-jar_">
            <param name="bndfile" value="jruby.bnd"/>
            <param name="jar.wrap" value="${lib.dir}/jruby.jar"/>
            <param name="bar.wrap" value="${lib.dir}/jruby.bar"/>
        </antcall>
    </target>
    <target name="jarjar" depends="jar-jruby-dist"/>

    <!-- Use Bnd to wrap the JAR generated by jarjar in above task -->
    <target name="_osgify-jar_">
        <filter token="JRUBY_VERSION" value="${version.jruby}"/>
        <copy file="jruby.bnd.template" tofile="${build.dir}/${bndfile}" filtering="true"/>
        <taskdef resource="aQute/bnd/ant/taskdef.properties"
                 classpath="${build.lib.dir}/bnd.jar"/>
        <bndwrap definitions="${build.dir}" output="${dest.lib.dir}">
            <fileset file="${jar.wrap}"/>
        </bndwrap>
        <move file="${bar.wrap}" tofile="${jar.wrap}"
              overwrite="true"/>
    </target>

    <target name="jar-jruby-stdlib" depends="compile" unless="jar-jruby-stdlib.hasrun"
            description="Create the 'sdtlib' JRuby jar. Pass 'filename' to adjust.">
        <property name="mainclass" value="org.jruby.Main"/>
        <property name="filename" value="jruby-stdlib.jar"/>
        <property name="bilename" value="jruby-stdlib.bar"/>
        <property name="jar-stdlib-home" value="${build.dir}/jar-stdlib/META-INF/jruby.home"/>
        <mkdir dir="${jar-stdlib-home}"/>
        <copy todir="${jar-stdlib-home}">
            <fileset dir="${basedir}">
                <patternset refid="dist.bindir.files"/>
                <patternset refid="dist.lib.files"/>
            </fileset>
        </copy>

        <java classname="${mainclass}" fork="true" maxmemory="${jruby.launch.memory}" failonerror="true">
            <classpath>
                <path refid="jruby.execute.classpath"/>
                <pathelement location="${build.dir}/jar-stdlib"/>
            </classpath>
            <sysproperty key="jruby.home" value="${jar-stdlib-home}"/>
            <env key="RUBYOPT" value=""/>
            <env key="GEM_HOME" value="${basedir}${jar-stdlib-home}/lib/ruby/gems/shared"/>
            <jvmarg line="${java.opts}"/>
            <arg line="-S gem install ${complete.jar.gems}"/>
            <arg line="--no-ri --no-rdoc --ignore-dependencies --env-shebang"/>
        </java>
        <delete dir="${jar-stdlib-home}/lib/ruby/gems/shared/cache"/>

        <taskdef name="jarjar" classname="com.tonicsystems.jarjar.JarJarTask"
                 classpath="${build.lib.dir}/jarjar-1.0.jar"/>
        <jarjar destfile="${dest.lib.dir}/${filename}">
            <fileset dir="${build.dir}/jar-stdlib"/>
            <metainf dir="spi">
                <include name="services/**"/>
            </metainf>
            <manifest>
                <attribute name="Built-By" value="${user.name}"/>
            </manifest>
        </jarjar>
        <antcall target="_osgify-jar_">
            <param name="bndfile" value="jruby-stdlib.bnd"/>
            <param name="jar.wrap" value="${dest.lib.dir}/${filename}"/>
            <param name="bar.wrap" value="${dest.lib.dir}/${bilename}"/>
        </antcall>

        <property name="jar-jruby-stdlib.hasrun" value="true"/>
    </target>

    <target name="jar-jruby-complete" depends="compile" unless="jar-jruby-complete.hasrun"
            description="Create the 'complete' JRuby jar. Pass 'mainclass' and 'filename' to adjust.">
        <property name="mainclass" value="org.jruby.Main"/>
        <property name="filename" value="jruby-complete.jar"/>
        <property name="bilename" value="jruby-complete.bar"/>
        <taskdef name="jarjar" classname="com.tonicsystems.jarjar.JarJarTask"
                 classpath="${build.lib.dir}/jarjar-1.0.jar"/>
        <property name="jar-complete-home" value="${build.dir}/jar-complete/META-INF/jruby.home"/>
        <mkdir dir="${jar-complete-home}"/>
        <copy todir="${jar-complete-home}">
            <fileset dir="${basedir}">
                <patternset refid="dist.bindir.files"/>
                <patternset refid="dist.lib.files"/>
            </fileset>
        </copy>

        <copy todir="${build.dir}/jar-complete/cext">
            <fileset dir="${lib.dir}">
                <patternset refid="dist.jruby-cext-native.files"/>
            </fileset>
        </copy>

        <java classname="${mainclass}" fork="true" maxmemory="${jruby.launch.memory}" failonerror="true">
            <classpath>
                <path refid="jruby.execute.classpath"/>
                <pathelement location="${build.dir}/jar-complete"/>
            </classpath>
            <sysproperty key="jruby.home" value="${jar-complete-home}"/>
            <env key="RUBYOPT" value=""/>
            <env key="GEM_HOME" value="${basedir}/${jar-complete-home}/lib/ruby/gems/shared"/>
            <jvmarg line="${java.opts}"/>
            <arg line="-S gem install ${complete.jar.gems}"/>
            <arg line="--no-ri --no-rdoc --ignore-dependencies --env-shebang"/>
        </java>
        <delete dir="${jar-complete-home}/lib/ruby/gems/shared/cache"/>

        <taskdef name="jarjar" classname="com.tonicsystems.jarjar.JarJarTask"
                 classpath="${build.lib.dir}/jarjar-1.0.jar"/>
        <jarjar destfile="${dest.lib.dir}/${filename}">
            <fileset dir="${jruby.classes.dir}"/>
            <fileset dir="${build.dir}/jar-complete"/>
            <zipgroupfileset dir="${build.lib.dir}" includes="${jruby.jar.zip.includes}"/>

            <zipfileset src="${build.lib.dir}/bcmail-jdk15-146.jar">
                <exclude name="META-INF/BCKEY.*"/>
            </zipfileset>
            <zipfileset src="${build.lib.dir}/bcprov-jdk15-146.jar">
                <exclude name="META-INF/BCKEY.*"/>
            </zipfileset>

            <metainf dir="spi">
                <include name="services/**"/>
            </metainf>
            <manifest>
                <attribute name="Built-By" value="${user.name}"/>
                <attribute name="Main-Class" value="${mainclass}"/>
            </manifest>
            <rule pattern="org.objectweb.asm.**" result="org.jruby.org.objectweb.asm.@1"/>
        </jarjar>
        <antcall target="_osgify-jar_">
            <param name="bndfile" value="jruby-complete.bnd"/>
            <param name="jar.wrap" value="${dest.lib.dir}/${filename}"/>
            <param name="bar.wrap" value="${dest.lib.dir}/${bilename}"/>
        </antcall>

        <property name="jar-jruby-complete.hasrun" value="true"/>
    </target>

    <target name="dist-jar-complete" depends="jar-jruby-complete">
        <mkdir dir="${dist.dir}"/>
        <move file="${dest.lib.dir}/jruby-complete.jar" tofile="${dist.dir}/jruby-complete-${version.jruby}.jar"/>
        <checksum file="${dist.dir}/jruby-complete-${version.jruby}.jar" algorithm="md5"/>
        <checksum file="${dist.dir}/jruby-complete-${version.jruby}.jar" algorithm="sha1"/>
    </target>

    <target name="jar-console" depends="compile" description="Create the jruby graphical console jar">
        <antcall target="jar-jruby-complete">
            <param name="mainclass" value="org.jruby.demo.IRBConsole"/>
            <param name="filename" value="jruby-console.jar"/>
        </antcall>
    </target>

    <target name="jar" depends="init" description="Create the jruby.jar file. Used during dev.">
        <antcall target="jar-jruby" inheritall="true"/>
    </target>

    <target name="jar-core" depends="init"
            description="Create the jruby-core.jar file for distribution. This version uses JarJar to rewrite some packages.">
        <antcall target="jar-jruby-core" inheritall="true"/>
    </target>
    <target name="jar-dist" depends="init"
            description="Create the jruby.jar file for distribution. This version uses JarJar to rewrite some packages.">
        <antcall target="jar-jruby-dist" inheritall="true"/>
    </target>
    <target name="jar-stdlib" depends="init" description="Create the jruby-stdlib.jar file.">
        <antcall target="jar-jruby-stdlib" inheritall="true"/>
    </target>
    <target name="jar-complete" depends="init"
            description="Create the jruby-complete.jar file. This version uses JarJar to rewrite some packages.">
        <antcall target="jar-jruby-complete" inheritall="true"/>
    </target>

    <target name="compile-stdlib" unless="test">
        <mkdir dir="${build.dir}/stdlib"/>
        <echo message="Compiling 1.8 stdlib..."/>
        <java classname="org.jruby.Main" fork="true" maxmemory="${jruby.launch.memory}" failonerror="true">
            <classpath refid="jruby.execute.classpath"/>
            <sysproperty key="jruby.home" value="${basedir}"/>
            <jvmarg line="-ea ${java.opts}"/>
            <arg line="--1.8 -I bin/ -S jrubyc --target ${build.dir}/stdlib lib/ruby/1.8"/>
        </java>
        <echo message="Compiling 1.9 stdlib..."/>
        <java classname="org.jruby.Main" fork="true" maxmemory="${jruby.launch.memory}" failonerror="true">
            <classpath refid="jruby.execute.classpath"/>
            <sysproperty key="jruby.home" value="${basedir}"/>
            <jvmarg line="-ea ${java.opts}"/>
            <arg line="--1.9 -I bin/ -S jrubyc --target ${build.dir}/stdlib lib/ruby/1.9"/>
        </java>
    </target>

    <target name="coverage" description="Enable code coverage reporting for built artifacts.">
        <property name="coverage.enabled" value="true"/>
    </target>

    <target name="emma"
            description="Turns on EMMA instrumentation/reporting; use with 'jar' to create an instrumented jar.">
        <available property="emma.present"
                   classname="com.vladium.app.IAppVersion"
                   classpathref="emma.classpath"/>
        <taskdef resource="emma_ant.properties" classpathref="emma.classpath"/>

        <property name="emma.enabled" value="true"/>

        <path id="classes_to_instrument">
            <pathelement location="${jruby.classes.dir}"/>
        </path>
    </target>

    <target name="instrument" depends="emma" if="coverage.enabled">
        <emma enabled="${emma.enabled}">
            <instr instrpathref="classes_to_instrument"
                   mode="overwrite"
                   metadatafile="${test.results.dir}/coverage.emma"
                   merge="true">
                <filter excludes="*INVOKER*"/>
            </instr>
        </emma>
    </target>

    <target name="coverage-report" description="Generate a coverage report based on aggregated runs." depends="emma">
        <emma enabled="${emma.enabled}">
            <report sourcepath="${src.dir}">
                <fileset dir="${test.results.dir}">
                    <include name="*.emma"/>
                </fileset>
                <fileset dir="${basedir}">
                    <include name="*.ec"/>
                </fileset>
                <html outfile="${test.coverage.results.dir}/coverage.html"/>
                <xml outfile="${test.coverage.results.dir}/coverage.xml"/>
            </report>
        </emma>
    </target>

    <target name="install-gems" depends="install-dev-gems,install-jruby-launcher-gem"/>

    <condition property="dev.gems.installed">
        <uptodate>
            <srcfiles dir="${basedir}" includes="${dev.gems}"/>
            <chainedmapper>
                <flattenmapper/>
                <globmapper from="*.gem" to="${jruby.gem.home}/specifications/*.gemspec"/>
            </chainedmapper>
        </uptodate>
    </condition>

    <target name="install-dev-gems" depends="jar" unless="dev.gems.installed">
        <java classname="org.jruby.Main" fork="true" maxmemory="${jruby.launch.memory}" failonerror="false">
            <classpath refid="build.classpath"/>
            <classpath path="${jruby.classes.dir}"/>
            <sysproperty key="jruby.home" value="${basedir}"/>
            <env key="GEM_PATH" value=""/>
            <!-- to ignore any gems installed in ~/.gem -->
            <env key="GEM_HOME" value="${basedir}/${jruby.gem.home}"/>
            <!-- to make sure we are working with JRuby and not RVM's gems -->
            <arg line="-e 'require %q/rubygems/; require %q/yaml/; puts %Q/Gem.ruby #{Gem.ruby}/; puts %Q/Gem.bindir #{Gem.bindir}/'"/>
        </java>
        <java classname="org.jruby.Main" fork="true" maxmemory="${jruby.launch.memory}" failonerror="false">
            <classpath refid="build.classpath"/>
            <classpath path="${jruby.classes.dir}"/>
            <sysproperty key="jruby.home" value="${basedir}"/>
            <env key="GEM_PATH" value=""/>
            <!-- to ignore any gems installed in ~/.gem -->
            <env key="GEM_HOME" value="${basedir}/${jruby.gem.home}"/>
            <!-- to make sure we are working with JRuby and not RVM's gems -->
            <arg line="-S gem uninstall --all ${dev.gem.names}"/>
        </java>
        <java classname="org.jruby.Main" fork="true" maxmemory="${jruby.launch.memory}" failonerror="true">
            <classpath refid="build.classpath"/>
            <classpath path="${jruby.classes.dir}"/>
            <sysproperty key="jruby.home" value="${basedir}"/>
            <env key="GEM_PATH" value=""/>
            <!-- to ignore any gems installed in ~/.gem -->
            <env key="GEM_HOME" value="${basedir}/${jruby.gem.home}"/>
            <!-- to make sure we are working with JRuby and not RVM's gems -->
            <arg line="-S gem install -n ${basedir}/bin ${dev.gems}"/>
        </java>
    </target>

    <condition property="jruby-launcher.gem.installed">
        <or>
            <os family="windows"/>
            <!-- windows doesn't need the launcher -->
            <uptodate>
                <srcfiles dir="${basedir}" includes="${jruby.launcher.gem}"/>
                <chainedmapper>
                    <flattenmapper/>
                    <globmapper from="*.gem" to="${jruby.gem.home}/specifications/*.gemspec"/>
                </chainedmapper>
            </uptodate>
        </or>
    </condition>

    <target name="install-jruby-launcher-gem" depends="jar" unless="jruby-launcher.gem.installed">
        <java classname="org.jruby.Main" fork="true" maxmemory="${jruby.launch.memory}" failonerror="false">
            <classpath refid="build.classpath"/>
            <classpath path="${jruby.classes.dir}"/>
            <sysproperty key="jruby.home" value="${basedir}"/>
            <env key="GEM_PATH" value=""/>
            <!-- to ignore any gems installed in ~/.gem -->
            <arg line="-S gem uninstall --all jruby-launcher"/>
        </java>
        <java classname="org.jruby.Main" fork="true" maxmemory="${jruby.launch.memory}" failonerror="true">
            <classpath refid="build.classpath"/>
            <classpath path="${jruby.classes.dir}"/>
            <sysproperty key="jruby.home" value="${basedir}"/>
            <env key="PATH" value="${basedir}/lib/ruby/gems/shared/bin:${env.PATH}"/>
            <env key="GEM_PATH" value=""/>
            <!-- to ignore any gems installed in ~/.gem -->
            <arg line="-S gem install ${jruby.launcher.gem}"/>
        </java>
    </target>

    <target name="apidocs" depends="prepare"
            description="Creates the Java API docs">
        <!-- Run the package_docs.rb script to generate package.html files -->
        <java classname="org.jruby.Main" fork="true" maxmemory="${jruby.launch.memory}" failonerror="true"
              dir="${basedir}">
            <classpath refid="jruby.execute.classpath"/>

            <sysproperty key="jruby.home" value="${basedir}"/>

            <arg line="tool/package_docs.rb"/>
        </java>

        <javadoc destdir="${api.docs.dir}" author="true" version="true" use="true"
                 windowtitle="JRuby API" source="${javac.version}" useexternalfile="true"
                 encoding="UTF-8" maxmemory="256m">
            <fileset dir="${src.dir}">
                <include name="**/*.java"/>
            </fileset>
            <arg value="-J-Dfile.encoding=UTF-8"/>
            <classpath refid="build.classpath"/>
            <doctitle><![CDATA[<h1>JRuby</h1>]]></doctitle>
            <bottom><![CDATA[<i>Copyright &#169; 2002-2009 JRuby Team. All Rights Reserved.</i>]]></bottom>
        </javadoc>
    </target>

    <target name="gem" depends="dist-jar-complete">
        <rake task="gem"/>
    </target>
    <target name="installer">
        <rake task="installer"/>
    </target>

    <target name="clean" depends="init" description="Cleans almost everything, leaves downloaded specs">
        <delete dir="${build.dir}"/>
        <delete dir="${dist.dir}"/>
        <delete quiet="false">
            <fileset dir="${lib.dir}" includes="jruby*.jar"/>
        </delete>
        <delete dir="${api.docs.dir}"/>
        <delete dir="src_gen"/>
        <antcall target="clean-ng"/>
        <antcall target="clean-tzdata"/>
    </target>

    <target name="clean-all" depends="clean, dist-clean, clear-specs"
            description="Cleans everything, including dist files and specs">
        <delete dir="build.eclipse"/>
        <delete dir="lib/native"/>
    </target>

    <property name="nailgun.home" value="tool/nailgun"/>

    <target name="need-ng">
        <condition property="should.build.ng">
            <and>
                <os family="unix"/>
                <not>
                    <available file="${nailgun.home}/ng"/>
                </not>
            </and>
        </condition>
    </target>

    <target name="build-ng" depends="need-ng" if="should.build.ng">
        <echo message="Configuring ng client in ${nailgun.home}"/>
        <exec executable="./configure" osfamily="unix" dir="${nailgun.home}" failonerror="true" output="${dev.null}"/>
        <echo message="Building ng client in ${nailgun.home}"/>
        <exec executable="${make.cmd}" osfamily="unix" dir="${nailgun.home}" output="${dev.null}"/>
    </target>

    <target name="need-clean-ng">
        <condition property="should-clean-ng">
            <and>
                <os family="unix"/>
                <available file="${nailgun.home}/Makefile"/>
                <available file="${nailgun.home}/ng"/>
            </and>
        </condition>
    </target>

    <target name="clean-ng" depends="need-clean-ng" if="should-clean-ng">
        <exec executable="${make.cmd}" dir="${nailgun.home}" osfamily="unix" failifexecutionfails="false"
              output="${dev.null}">
            <arg value="clean"/>
        </exec>
    </target>

    <target name="jruby-nailgun" depends="compile, build-ng"
            description="Set up JRuby to be run with Nailgun (jruby-ng, jruby-ng-server)">
        <mkdir dir="${build.dir}/nailmain"/>
    </target>

    <property name="jruby-cext-native.home" value="cext/src/"/>

    <target name="build-jruby-cext-native" depends="jar"
            description="Build JRuby cext support">
        <exec osfamily="unix" executable="${make.cmd}" dir="${jruby-cext-native.home}" failonerror="true">
            <arg value="JAVA_HOME=${java.home}"/>
        </exec>
        <exec osfamily="windows" executable="cmd" dir="${jruby-cext-native.home}" failonerror="true">
            <arg line='/c sh -c "${make.cmd} CC=gcc JAVA_HOME=${java.home}"'/>
        </exec>
    </target>

    <target name="clean-jruby-cext-native" depends="compile"
            description="Build JRuby cext support">
        <exec osfamily="unix" executable="${make.cmd}" dir="${jruby-cext-native.home}" failonerror="true">
            <arg value="dist-clean"/>
        </exec>
        <exec osfamily="windows" executable="cmd" dir="${jruby-cext-native.home}" failonerror="true">
            <arg line='/c sh -c "${make.cmd} dist-clean"'/>
        </exec>
    </target>

    <target name="cext" depends="build-jruby-cext-native"/>

    <target name="bench-language" depends="jar">
        <rake task="bench:language"/>
    </target>

    <target name="fetch-tzdata" description="Fetch tzdata into build/tzdata">
        <available property="tzdata.present" filepath="${tzdata.builddir}/src"
                   file="tzdata${tzdata.latest.version}.tar.gz"/>
        <mkdir dir="${tzdata.builddir}/src"/>
        <ftp server="${tzdata.ftpserver}"
             action="get"
             verbose="yes"
             passive="yes"
             userid="anonymous"
             password="${tzdata.ftp.anonymous.userid}"
             remotedir="${tzdata.ftp.dir}"
             newer="yes">
            <fileset dir="${tzdata.builddir}/src">
                <include name="tzdata${tzdata.latest.version}.tar.gz"/>
            </fileset>
        </ftp>
    </target>

    <target name="expand-tzdata" depends="fetch-tzdata" description="Expand tzdata into build/tzdata">
        <untar src="${tzdata.builddir}/src/tzdata${tzdata.latest.version}.tar.gz"
               compression="gzip"
               dest="${tzdata.builddir}/src"
                />
    </target>

    <!-- basically a copy of joda-time's compile.zoneinfo task -->
    <target name="compile-tzdata" depends="prepare, expand-tzdata" description="Compile tzdata in build/tzdata">
        <mkdir dir="${tzdata.builddir}/build"/>
        <mkdir dir="${tzdata.builddir}/build/org/joda/time/tz/data"/>
        <echo message="Compiling tzdata version ${tzdata.latest.version}"/>
        <java classname="org.joda.time.tz.ZoneInfoCompiler"
              fork="true"
              output="${dev.null}"
              failonerror="false">
            <classpath path="${build.lib.dir}/joda-time-${joda.time.version}.jar"/>
            <!-- Override default provider since data directory doesn't exist yet -->
            <sysproperty key="org.joda.time.DateTimeZone.Provider"
                         value="org.joda.time.tz.UTCProvider"/>
            <!-- Specify source and destination directories -->
            <arg line="-src ${tzdata.builddir}/src -dst ${tzdata.builddir}/build/org/joda/time/tz/data"/>
            <!-- Specify all the data files to compile -->
            <arg value="africa"/>
            <arg value="antarctica"/>
            <arg value="asia"/>
            <arg value="australasia"/>
            <arg value="europe"/>
            <arg value="northamerica"/>
            <arg value="southamerica"/>
            <arg value="pacificnew"/>
            <arg value="etcetera"/>
            <arg value="backward"/>
            <arg value="systemv"/>
        </java>
        <update-constants tzdata-version="${tzdata.latest.version}"/>
        <property name="constants.java.is.same" value="true"/>
    </target>

    <target name="update-tzdata" depends="compile-tzdata"
            description="Update joda-time's zone info with one we compiled">
        <jar update="yes" destfile="${build.lib.dir}/joda-time-${joda.time.version}.jar"
             basedir="${tzdata.builddir}/build"/>
    </target>

    <target name="clean-tzdata" description="Remove files used for updating time zone information">
        <delete dir="${tzdata.builddir}" failonerror="no"/>
        <echo message="Reset joda-time jar"/>
        <exec osfamily="unix" executable="/bin/sh" failonerror="false" failifexecutionfails="false">
            <arg line="-c 'git checkout -- ${build.lib.dir}/joda-time-${joda.time.version}.jar'"/>
        </exec>
        <exec osfamily="windows" executable="cmd" failonerror="false" failifexecutionfails="false">
            <arg line="/c git checkout -- ${build.lib.dir}/joda-time-${joda.time.version}.jar"/>
        </exec>
    </target>

    <target name="ci-matrix" depends="clean,jar" description="Run a matrix configuration job from Hudson.">
        <property name="testtype" value="test"/>
        <echo>Running ${testtype} build with JDK ${jdk}</echo>
        <antcall target="${testtype}"/>
    </target>
>>>>>>> 3b92ea0c
</project><|MERGE_RESOLUTION|>--- conflicted
+++ resolved
@@ -58,1491 +58,6 @@
         <not>
             <equals arg1="${java.vendor}" arg2="Apple Inc."/>
         </not>
-<<<<<<< HEAD
-      </condition>
-	
-      <echo message="...using git revision = ${jruby.revision}, tzdata = @{tzdata-version}"/>
-    
-        <!-- avoid overwriting if it hasn't changed, to avoid recompiles -->
-      <copy file="src_gen/org/jruby/runtime/Constants.java"
-        tofile="src_gen/org/jruby/runtime/Constants.java.old"
-        preservelastmodified="true" failonerror="false"/>
-      <copy file="src/org/jruby/runtime/Constants.java"
-        overwrite="true"
-        tofile="src_gen/org/jruby/runtime/Constants.java.gen" >
-        <filterset>
-          <filter token="version.ruby.major" value="${version.ruby.major}"/>
-          <filter token="version.ruby" value="${version.ruby}"/>
-          <filter token="version.ruby.patchlevel" value="${version.ruby.patchlevel}"/>
-          <filter token="version.ruby1_9.major" value="${version.ruby1_9.major}"/>
-          <filter token="version.ruby1_9" value="${version.ruby1_9}"/>
-          <filter token="version.ruby1_9.patchlevel" value="${version.ruby1_9.patchlevel}"/>
-          <filter token="version.ruby1_9.revision" value="${version.ruby1_9.revision}"/>
-          <filter token="version.ruby2_0.major" value="${version.ruby2_0.major}"/>
-          <filter token="version.ruby2_0" value="${version.ruby2_0}"/>
-          <filter token="version.ruby2_0.patchlevel" value="${version.ruby2_0.patchlevel}"/>
-          <!--filter token="version.ruby2_0.revision" value="${version.ruby2_0.revision}"/-->
-          <filter token="build.date" value="${build.date}"/>
-          <filter token="version.jruby" value="${version.jruby}"/>
-          <filter token="java.specification.version" value="${java.specification.version}"/>
-          <filter token="javac.version" value="${javac.version}"/>
-          <filter token="os.arch" value="${os.arch}"/>
-          <filter token="jruby.revision" value="${jruby.revision}"/>
-          <filter token="joda.time.version" value="${joda.time.version}"/>
-          <filter token="tzdata.version" value="@{tzdata-version}"/>
-          <filter token="jruby.default.ruby.version" value="${jruby.default.ruby.version}"/>
-        </filterset>
-      </copy>
-
-      <condition property="constants.java.is.same">
-        <filesmatch file1="src_gen/org/jruby/runtime/Constants.java.gen" file2="src_gen/org/jruby/runtime/Constants.java.old" textfile="true"/>
-      </condition>
-      <antcall target="_uc_internal_"/>
-    
-      <property name="update-constants.hasrun" value="true"/>
-        
-    </sequential>
-  </macrodef>
-
-  <target name="update-constants" unless="update-constants.hasrun">
-    <update-constants/>
-  </target>
-  
-  <target name="_uc_internal_" unless="constants.java.is.same">
-    <copy file="src_gen/org/jruby/runtime/Constants.java.gen" tofile="src_gen/org/jruby/runtime/Constants.java"/>
-    <javac destdir="${jruby.classes.dir}" debug="true" srcdir="src_gen"
-        includes="org/jruby/runtime/Constants.java" source="${javac.version}"
-        target="${javac.version}" deprecation="true" encoding="UTF-8"
-        includeantruntime="false"/>
-  </target>
-
-  <target name="compile-annotation-binder">
-    <mkdir dir="src_gen"/>
-
-    <javac destdir="${jruby.classes.dir}" debug="true" srcdir="${src.dir}"
-        sourcepath="" classpathref="build.classpath" source="${javac.version}"
-        target="${javac.version}" deprecation="true" encoding="UTF-8"
-        includeantruntime="false">
-      <include name="org/jruby/anno/FrameField.java"/>
-      <include name="org/jruby/anno/AnnotationBinder.java"/>
-      <include name="org/jruby/anno/JRubyMethod.java"/>
-      <include name="org/jruby/anno/FrameField.java"/>
-      <include name="org/jruby/CompatVersion.java"/>
-      <include name="org/jruby/runtime/Visibility.java"/>
-      <include name="org/jruby/util/CodegenUtils.java"/>
-      <include name="org/jruby/util/log/*.java"/>
-      <include name="org/jruby/util/SafePropertyAccessor.java"/>
-      <include name="org/jruby/util/cli/Options.java"/>
-      <include name="org/jruby/util/cli/Option.java"/>
-      <include name="org/jruby/util/cli/Category.java"/>
-      <include name="org/jruby/util/cli/StringOption.java"/>
-      <include name="org/jruby/util/cli/IntegerOption.java"/>
-      <include name="org/jruby/util/cli/BooleanOption.java"/>
-    </javac>
-  </target>
-
-  <target name="compile" depends="compile-jruby, generate-method-classes, generate-unsafe"
-          description="Compile the source files for the project.">
-  </target>
-
-  <target name="compile-jruby" depends="prepare, compile-annotation-binder, scanner, parser" unless="compiled">    
-    <apt factory="org.jruby.anno.AnnotationBinder" destdir="${jruby.classes.dir}"
-        debug="true" source="${javac.version}" target="${javac.version}"
-        deprecation="true" encoding="UTF-8" includeantruntime="true">
-      <classpath refid="jruby.execute.classpath"/>
-      <src path="${src.dir}"/>
-      <exclude name="org/jruby/runtime/Constants.java"/>
-      <exclude name="java/dyn/**"/>
-      <patternset refid="java.src.pattern"/>
-      <compilerarg line="-XDignore.symbol.file=true"/>
-      <compilerarg line="-J-Xmx${jruby.compile.memory}"/>
-      <compilerarg line="-J-Dfile.encoding=UTF-8"/>
-      <compilerarg line="-J-Duser.language=en"/>
-    </apt>
-
-    <!-- Apply any instrumentation that is enabled (code coverage, etc) -->
-    <antcall target="instrument"/>
-
-    <property name="compiled" value="true"/>
-  </target>
-
-  <target name="generate-method-classes">
-    <available file="src_gen/annotated_classes.txt" property="annotations.changed"/>
-    <antcall target="_gmc_internal_"/>
-  </target>
-
-  <target name="_gmc_internal_" if="annotations.changed">
-    <echo message="Generating invokers..."/>
-    <java classname="org.jruby.anno.InvokerGenerator" fork="true" failonerror="true">
-      <classpath refid="jruby.execute.classpath"/>
-      <sysproperty key="jruby.bytecode.version" value="${javac.version}"/>
-      <arg value="src_gen/annotated_classes.txt"/>
-      <arg value="${jruby.classes.dir}"/>
-    </java>
-
-    <echo message="Compiling populators..."/>
-    <javac destdir="${jruby.classes.dir}" debug="true" source="${javac.version}"
-        target="${javac.version}" deprecation="true" encoding="UTF-8"
-        includeantruntime="true">
-      <classpath refid="jruby.execute.classpath"/>
-      <src path="src_gen"/>
-      <patternset refid="java.src.pattern"/>
-    </javac>
-
-    <delete file="src_gen/annotated_classes.txt"/>
-  </target>
-
-  <target name="generate-unsafe">
-    <available file="${jruby.classes.dir}/org/jruby/util/unsafe/GeneratedUnsafe.class" property="unsafe.not.needed"/>
-    <antcall target="_gu_internal_"/>
-  </target>
-
-  <target name="_gu_internal_" unless="unsafe.not.needed">
-    <echo message="Generating Unsafe impl..."/>
-    <java classname="org.jruby.util.unsafe.UnsafeGenerator" fork="true" failonerror="true">
-      <classpath refid="jruby.execute.classpath"/>
-      <jvmarg line="${java.opts}"/>
-      <arg value="org.jruby.util.unsafe"/>
-      <arg value="${jruby.classes.dir}/org/jruby/util/unsafe"/>
-    </java>
-  </target>
-
-  <target name="unzip-native-libs" unless="native-libs-uptodate">
-    <unzip-native-libs destination.dir="${lib.dir}/native"/>
-    <echo file="${lib.dir}/native/libs.OK"/>
-  </target>
-
-  <target name="jar-jruby" depends="init, compile, unzip-native-libs" unless="jar-up-to-date, jar-jruby.hasrun">
-    <jar destfile="${lib.dir}/jruby.jar" compress="true" index="true" update="true">
-      <fileset dir="${jruby.classes.dir}"/>
-      <zipfileset src="${asm.jar}"/>
-      <zipfileset src="${asm.commons.jar}"/>
-      <zipfileset src="${asm.util.jar}"/>
-      <zipfileset src="${asm.analysis.jar}"/>
-      <zipfileset src="${asm.tree.jar}"/>
-      <zipfileset src="${build.lib.dir}/bytelist.jar"/>
-      <zipfileset src="${build.lib.dir}/jnr-constants.jar"/>
-      <zipfileset src="${build.lib.dir}/jline-${jline.version}.jar"/>
-      <zipfileset src="${build.lib.dir}/jcodings.jar"/>
-      <zipfileset src="${build.lib.dir}/joni.jar"/>
-      <zipfileset src="${build.lib.dir}/beaver-rt.jar"/>
-      <zipfileset src="${build.lib.dir}/perf4j-0.9.16.jar"/>
-      <zipfileset src="${build.lib.dir}/jnr-netdb.jar"/>
-      <zipfileset src="${build.lib.dir}/jnr-posix.jar"/>
-      <zipfileset src="${build.lib.dir}/jnr-x86asm.jar"/>
-      <zipfileset src="${build.lib.dir}/jnr-ffi.jar"/>
-      <zipfileset src="${build.lib.dir}/jnr-enxio.jar"/>
-      <zipfileset src="${build.lib.dir}/jnr-unixsocket.jar"/>
-      <zipfileset src="${build.lib.dir}/jffi.jar"/>
-      <zipfileset src="${build.lib.dir}/jffi-i386-Linux.jar"/>
-      <zipfileset src="${build.lib.dir}/jffi-x86_64-Linux.jar"/>
-      <zipfileset src="${build.lib.dir}/jffi-Darwin.jar"/>
-      <zipfileset src="${build.lib.dir}/jffi-i386-SunOS.jar"/>
-      <zipfileset src="${build.lib.dir}/jffi-x86_64-SunOS.jar"/>
-      <zipfileset src="${build.lib.dir}/jffi-ppc-AIX.jar"/>
-      <zipfileset src="${build.lib.dir}/jffi-ppc-Linux.jar"/>
-      <zipfileset src="${build.lib.dir}/jffi-ppc64-Linux.jar"/>
-      <zipfileset src="${build.lib.dir}/jffi-sparc-SunOS.jar"/>
-      <zipfileset src="${build.lib.dir}/jffi-sparcv9-SunOS.jar"/>
-      <zipfileset src="${build.lib.dir}/jffi-i386-FreeBSD.jar"/>
-      <zipfileset src="${build.lib.dir}/jffi-x86_64-FreeBSD.jar"/>
-      <zipfileset src="${build.lib.dir}/jffi-i386-OpenBSD.jar"/>
-      <zipfileset src="${build.lib.dir}/jffi-x86_64-OpenBSD.jar"/>
-      <zipfileset src="${build.lib.dir}/jffi-i386-Windows.jar"/>
-      <zipfileset src="${build.lib.dir}/jffi-x86_64-Windows.jar"/>
-      <zipfileset src="${build.lib.dir}/jffi-s390x-Linux.jar"/>
-      <zipfileset src="${build.lib.dir}/joda-time-${joda.time.version}.jar"/>
-      <zipfileset src="${build.lib.dir}/snakeyaml-1.10.jar"/>
-      <zipfileset src="${build.lib.dir}/yecht.jar"/>
-      <zipfileset src="${build.lib.dir}/yydebug.jar"/>
-      <zipfileset src="${build.lib.dir}/nailgun-0.7.1.jar"/>
-      <zipfileset src="${build.lib.dir}/jzlib-1.1.0.jar"/>
-      <zipfileset src="${build.lib.dir}/invokebinder.jar"/>
-        <zipfileset src="${build.lib.dir}/bcmail-jdk15-146.jar">
-            <exclude name="META-INF/BCKEY.*"/>
-        </zipfileset>
-        <zipfileset src="${build.lib.dir}/bcprov-jdk15-146.jar">
-            <exclude name="META-INF/BCKEY.*"/>
-        </zipfileset>
-      <metainf dir="spi">
-        <include name="services/**"/>
-      </metainf>
-      <manifest>
-        <attribute name="Built-By" value="${user.name}"/>
-        <attribute name="Main-Class" value="org.jruby.Main"/>
-      </manifest>
-    </jar>
-
-    <antcall target="add-emma-jars"/>
-    <!-- temporarily commented out due to JRUBY-6163 <antcall target="generate-ri-cache"/> -->
-
-    <property name="jar-jruby.hasrun" value="true"/>
-  </target>
-
-  <target name="add-emma-jars" if="coverage.enabled">
-    <jar destfile="${lib.dir}/jruby.jar" compress="true" index="true" update="true">
-      <zipfileset src="${build.lib.dir}/emma.jar"/>
-    </jar>
-  </target>
-
-  <target name="generate-ri-cache" unless="generate-ri-cache.hasrun">
-    <echo message="Using JRuby to generate RI cache to share"/>
-    <property name="jruby.home" value="${basedir}"/>
-    <java classname="org.jruby.Main" resultproperty="ri.output" output="false" failonerror="true">
-      <classpath refid="jruby.execute.classpath"/>
-      <sysproperty key="jruby.home" value="${basedir}"/>
-      <arg value="-S"/>
-      <arg value="ri"/>
-      <arg value="String"/>
-    </java>
-    <property name="generate-ri-cache.hasrun" value="true"/>
-  </target>
-
-  <!-- Jar up a "base" jar that does not include any maven-sourced dependencies
-       other than ASM, which is rewritten to avoid conflicts. -->
-  <target name="jar-jruby-core" depends="compile" unless="jar-jruby-core.hasrun">
-    <taskdef name="jarjar" classname="com.tonicsystems.jarjar.JarJarTask" classpath="${build.lib.dir}/jarjar-1.0.jar"/>
-    <jarjar destfile="${lib.dir}/jruby-core.jar" compress="true" index="true">
-      <fileset dir="${jruby.classes.dir}"/>
-      <zipfileset src="${asm.jar}"/>
-      <zipfileset src="${asm.util.jar}"/>
-      <zipfileset src="${build.lib.dir}/yecht.jar"/>
-      <metainf dir="spi">
-        <include name="services/**"/>
-      </metainf>
-      <manifest>
-        <attribute name="Built-By" value="${user.name}"/>
-        <attribute name="Main-Class" value="org.jruby.Main"/>
-      </manifest>
-      <rule pattern="org.objectweb.asm.**" result="org.jruby.org.objectweb.asm.@1"/>
-    </jarjar>
-    <antcall target="_osgify-jar_">
-      <param name="bndfile" value="jruby.bnd" />
-      <param name="jar.wrap" value="${lib.dir}/jruby.jar" />
-      <param name="bar.wrap" value="${lib.dir}/jruby.bar" />
-    </antcall>
-
-    <property name="jar-jruby-core.hasrun" value="true"/>
-  </target>
-
-  <target name="jar-jruby-dist" depends="compile">
-    <taskdef name="jarjar" classname="com.tonicsystems.jarjar.JarJarTask" classpath="${build.lib.dir}/jarjar-1.0.jar"/>
-    <echo message="jarjaring for dist"/>
-    <jarjar destfile="${lib.dir}/jruby.jar" compress="true">
-      <fileset dir="${jruby.classes.dir}"/>
-      <zipfileset src="${asm.jar}"/>
-      <zipfileset src="${asm.commons.jar}"/>
-      <zipfileset src="${asm.util.jar}"/>
-      <zipfileset src="${asm.analysis.jar}"/>
-      <zipfileset src="${asm.tree.jar}"/>
-      <zipfileset src="${build.lib.dir}/jnr-constants.jar"/>
-      <zipfileset src="${build.lib.dir}/bytelist.jar"/>
-      <zipfileset src="${build.lib.dir}/jline-${jline.version}.jar"/>
-      <zipfileset src="${build.lib.dir}/jcodings.jar"/>
-      <zipfileset src="${build.lib.dir}/joni.jar"/>
-      <zipfileset src="${build.lib.dir}/beaver-rt.jar"/>
-      <zipfileset src="${build.lib.dir}/perf4j-0.9.16.jar"/>
-      <zipfileset src="${build.lib.dir}/jnr-netdb.jar"/>
-      <zipfileset src="${build.lib.dir}/jnr-posix.jar"/>
-      <zipfileset src="${build.lib.dir}/jnr-x86asm.jar"/>
-      <zipfileset src="${build.lib.dir}/jnr-ffi.jar"/>
-      <zipfileset src="${build.lib.dir}/jnr-enxio.jar"/>
-      <zipfileset src="${build.lib.dir}/jnr-unixsocket.jar"/>
-      <zipfileset src="${build.lib.dir}/jffi.jar"/>
-      <zipfileset src="${build.lib.dir}/jffi-i386-Linux.jar"/>
-      <zipfileset src="${build.lib.dir}/jffi-x86_64-Linux.jar"/>
-      <zipfileset src="${build.lib.dir}/jffi-Darwin.jar"/>
-      <zipfileset src="${build.lib.dir}/jffi-i386-SunOS.jar"/>
-      <zipfileset src="${build.lib.dir}/jffi-x86_64-SunOS.jar"/>
-      <zipfileset src="${build.lib.dir}/jffi-ppc-AIX.jar"/>
-      <zipfileset src="${build.lib.dir}/jffi-ppc-Linux.jar"/>
-      <zipfileset src="${build.lib.dir}/jffi-ppc64-Linux.jar"/>
-      <zipfileset src="${build.lib.dir}/jffi-sparc-SunOS.jar"/>
-      <zipfileset src="${build.lib.dir}/jffi-sparcv9-SunOS.jar"/>
-      <zipfileset src="${build.lib.dir}/jffi-i386-FreeBSD.jar"/>
-      <zipfileset src="${build.lib.dir}/jffi-x86_64-FreeBSD.jar"/>
-      <zipfileset src="${build.lib.dir}/jffi-i386-OpenBSD.jar"/>
-      <zipfileset src="${build.lib.dir}/jffi-x86_64-OpenBSD.jar"/>
-      <zipfileset src="${build.lib.dir}/jffi-i386-Windows.jar"/>
-      <zipfileset src="${build.lib.dir}/jffi-x86_64-Windows.jar"/>
-      <zipfileset src="${build.lib.dir}/jffi-s390x-Linux.jar"/>
-      <zipfileset src="${build.lib.dir}/joda-time-${joda.time.version}.jar"/>
-      <zipfileset src="${build.lib.dir}/snakeyaml-1.10.jar"/>
-      <zipfileset src="${build.lib.dir}/yecht.jar"/>
-      <zipfileset src="${build.lib.dir}/yydebug.jar"/>
-      <zipfileset src="${build.lib.dir}/nailgun-0.7.1.jar"/>
-      <zipfileset src="${build.lib.dir}/jzlib-1.1.0.jar"/>
-      <zipfileset src="${build.lib.dir}/invokebinder.jar"/>
-        <zipfileset src="${build.lib.dir}/bcmail-jdk15-146.jar">
-            <exclude name="META-INF/BCKEY.*"/>
-        </zipfileset>
-        <zipfileset src="${build.lib.dir}/bcprov-jdk15-146.jar">
-            <exclude name="META-INF/BCKEY.*"/>
-        </zipfileset>
-      <metainf dir="spi">
-        <include name="services/**"/>
-      </metainf>
-      <manifest>
-        <attribute name="Built-By" value="${user.name}"/>
-        <attribute name="Main-Class" value="org.jruby.Main"/>
-      </manifest>
-      <rule pattern="org.objectweb.asm.**" result="org.jruby.org.objectweb.asm.@1"/>
-    </jarjar>
-    <antcall target="_osgify-jar_">
-      <param name="bndfile" value="jruby.bnd" />
-      <param name="jar.wrap" value="${lib.dir}/jruby.jar" />
-      <param name="bar.wrap" value="${lib.dir}/jruby.bar" />
-    </antcall>
-      
-    <!-- temporarily commented out due to JRUBY-6163 <antcall target="generate-ri-cache"/> -->
-  </target>
-  <target name="jarjar" depends="jar-jruby-dist"/>
-
-  <!-- Use Bnd to wrap the JAR generated by jarjar in above task -->
-  <target name="_osgify-jar_">
-    <filter token="JRUBY_VERSION" value="${version.jruby}"/>
-    <copy file="jruby.bnd.template" tofile="${build.dir}/${bndfile}" filtering="true"/>
-    <taskdef resource="aQute/bnd/ant/taskdef.properties"
-      classpath="${build.lib.dir}/bnd.jar"/>
-    <bndwrap definitions="${build.dir}" output="${dest.lib.dir}">
-      <fileset file="${jar.wrap}" />
-    </bndwrap>
-    <move file="${bar.wrap}" tofile="${jar.wrap}"
-      overwrite="true" />
-  </target>
-
-  <target name="jar-jruby-stdlib" depends="compile" unless="jar-jruby-stdlib.hasrun"
-      description="Create the 'sdtlib' JRuby jar. Pass 'filename' to adjust.">
-    <property name="mainclass" value="org.jruby.Main"/>
-    <property name="filename" value="jruby-stdlib.jar"/>
-    <property name="bilename" value="jruby-stdlib.bar"/>
-    <property name="jar-stdlib-home" value="${build.dir}/jar-stdlib/META-INF/jruby.home"/>
-    <mkdir dir="${jar-stdlib-home}"/>
-    <copy todir="${jar-stdlib-home}">
-      <fileset dir="${basedir}">
-        <patternset refid="dist.bindir.files"/>
-        <patternset refid="dist.lib.files"/>
-      </fileset>
-    </copy>
-
-    <java classname="${mainclass}" fork="true" maxmemory="${jruby.launch.memory}" failonerror="true">
-      <classpath>
-        <path refid="jruby.execute.classpath"/>
-        <pathelement location="${build.dir}/jar-stdlib"/>
-      </classpath>
-      <sysproperty key="jruby.home" value="${jar-stdlib-home}"/>
-      <env key="RUBYOPT" value=""/>
-      <env key="GEM_HOME" value="${basedir}${jar-stdlib-home}/lib/ruby/gems/shared"/>
-      <jvmarg line="${java.opts}"/>
-      <arg line="-S gem install ${complete.jar.gems}"/>
-      <arg line="--no-ri --no-rdoc --ignore-dependencies --env-shebang"/>
-    </java>
-    <delete dir="${jar-stdlib-home}/lib/ruby/gems/shared/cache"/>
-
-    <taskdef name="jarjar" classname="com.tonicsystems.jarjar.JarJarTask" classpath="${build.lib.dir}/jarjar-1.0.jar"/>
-    <jarjar destfile="${dest.lib.dir}/${filename}">
-      <fileset dir="${build.dir}/jar-stdlib"/>
-      <metainf dir="spi">
-        <include name="services/**"/>
-      </metainf>
-      <manifest>
-        <attribute name="Built-By" value="${user.name}"/>
-      </manifest>
-    </jarjar>
-    <antcall target="_osgify-jar_">
-      <param name="bndfile" value="jruby-stdlib.bnd" />
-      <param name="jar.wrap" value="${dest.lib.dir}/${filename}" />
-      <param name="bar.wrap" value="${dest.lib.dir}/${bilename}" />
-    </antcall>
-
-    <property name="jar-jruby-stdlib.hasrun" value="true" />
-  </target>
-
-  <target name="jar-jruby-complete" depends="compile" unless="jar-jruby-complete.hasrun"
-      description="Create the 'complete' JRuby jar. Pass 'mainclass' and 'filename' to adjust.">
-    <property name="mainclass" value="org.jruby.Main"/>
-    <property name="filename" value="jruby-complete.jar"/>
-    <property name="bilename" value="jruby-complete.bar"/>
-    <taskdef name="jarjar" classname="com.tonicsystems.jarjar.JarJarTask" classpath="${build.lib.dir}/jarjar-1.0.jar"/>
-    <property name="jar-complete-home" value="${build.dir}/jar-complete/META-INF/jruby.home"/>
-    <mkdir dir="${jar-complete-home}"/>
-    <copy todir="${jar-complete-home}">
-      <fileset dir="${basedir}">
-        <patternset refid="dist.bindir.files"/>
-        <patternset refid="dist.lib.files"/>
-      </fileset>
-    </copy>
-
-    <copy todir="${build.dir}/jar-complete/cext">
-      <fileset dir="${lib.dir}">
-        <patternset refid="dist.jruby-cext-native.files"/>
-      </fileset>
-    </copy>
-
-    <java classname="${mainclass}" fork="true" maxmemory="${jruby.launch.memory}" failonerror="true">
-      <classpath>
-        <path refid="jruby.execute.classpath"/>
-        <pathelement location="${build.dir}/jar-complete"/>
-      </classpath>
-      <sysproperty key="jruby.home" value="${jar-complete-home}"/>
-      <env key="RUBYOPT" value=""/>
-      <env key="GEM_HOME" value="${basedir}/${jar-complete-home}/lib/ruby/gems/shared"/>
-      <jvmarg line="${java.opts}"/>
-      <arg line="-S gem install ${complete.jar.gems}"/>
-      <arg line="--no-ri --no-rdoc --ignore-dependencies --env-shebang"/>
-    </java>
-    <delete dir="${jar-complete-home}/lib/ruby/gems/shared/cache"/>
-
-    <taskdef name="jarjar" classname="com.tonicsystems.jarjar.JarJarTask" classpath="${build.lib.dir}/jarjar-1.0.jar"/>
-    <jarjar destfile="${dest.lib.dir}/${filename}">
-      <fileset dir="${jruby.classes.dir}"/>
-      <fileset dir="${build.dir}/jar-complete"/>
-      <zipfileset src="${asm.jar}"/>
-      <zipfileset src="${asm.commons.jar}"/>
-      <zipfileset src="${asm.util.jar}"/>
-      <zipfileset src="${asm.analysis.jar}"/>
-      <zipfileset src="${asm.tree.jar}"/>
-      <zipfileset src="${build.lib.dir}/bytelist.jar"/>
-      <zipfileset src="${build.lib.dir}/jnr-constants.jar"/>
-      <zipfileset src="${build.lib.dir}/jline-${jline.version}.jar"/>
-      <zipfileset src="${build.lib.dir}/jcodings.jar"/>
-      <zipfileset src="${build.lib.dir}/joni.jar"/>
-      <zipfileset src="${build.lib.dir}/beaver-rt.jar"/>
-      <zipfileset src="${build.lib.dir}/perf4j-0.9.16.jar"/>
-      <zipfileset src="${build.lib.dir}/jnr-netdb.jar"/>
-      <zipfileset src="${build.lib.dir}/jnr-posix.jar"/>
-      <zipfileset src="${build.lib.dir}/jnr-x86asm.jar"/>
-      <zipfileset src="${build.lib.dir}/jnr-ffi.jar"/>
-      <zipfileset src="${build.lib.dir}/jnr-enxio.jar"/>
-      <zipfileset src="${build.lib.dir}/jnr-unixsocket.jar"/>
-      <zipfileset src="${build.lib.dir}/jffi.jar"/>
-      <zipfileset src="${build.lib.dir}/jffi-i386-Linux.jar"/>
-      <zipfileset src="${build.lib.dir}/jffi-x86_64-Linux.jar"/>
-      <zipfileset src="${build.lib.dir}/jffi-Darwin.jar"/>
-      <zipfileset src="${build.lib.dir}/jffi-i386-SunOS.jar"/>
-      <zipfileset src="${build.lib.dir}/jffi-x86_64-SunOS.jar"/>
-      <zipfileset src="${build.lib.dir}/jffi-ppc-AIX.jar"/>
-      <zipfileset src="${build.lib.dir}/jffi-ppc-Linux.jar"/>
-      <zipfileset src="${build.lib.dir}/jffi-ppc64-Linux.jar"/>
-      <zipfileset src="${build.lib.dir}/jffi-sparc-SunOS.jar"/>
-      <zipfileset src="${build.lib.dir}/jffi-sparcv9-SunOS.jar"/>
-      <zipfileset src="${build.lib.dir}/jffi-i386-FreeBSD.jar"/>
-      <zipfileset src="${build.lib.dir}/jffi-x86_64-FreeBSD.jar"/>
-      <zipfileset src="${build.lib.dir}/jffi-i386-OpenBSD.jar"/>
-      <zipfileset src="${build.lib.dir}/jffi-x86_64-OpenBSD.jar"/>
-      <zipfileset src="${build.lib.dir}/jffi-i386-Windows.jar"/>
-      <zipfileset src="${build.lib.dir}/jffi-x86_64-Windows.jar"/>
-      <zipfileset src="${build.lib.dir}/jffi-s390x-Linux.jar"/>
-      <zipfileset src="${build.lib.dir}/joda-time-${joda.time.version}.jar"/>
-      <zipfileset src="${build.lib.dir}/snakeyaml-1.10.jar"/>
-      <zipfileset src="${build.lib.dir}/yecht.jar"/>
-      <zipfileset src="${build.lib.dir}/yydebug.jar"/>
-      <zipfileset src="${build.lib.dir}/nailgun-0.7.1.jar"/>
-      <zipfileset src="${build.lib.dir}/jzlib-1.1.0.jar"/>
-      <zipfileset src="${build.lib.dir}/invokebinder.jar"/>
-        <zipfileset src="${build.lib.dir}/bcmail-jdk15-146.jar">
-            <exclude name="META-INF/BCKEY.*"/>
-        </zipfileset>
-        <zipfileset src="${build.lib.dir}/bcprov-jdk15-146.jar">
-            <exclude name="META-INF/BCKEY.*"/>
-        </zipfileset>
-      <metainf dir="spi">
-        <include name="services/**"/>
-      </metainf>
-      <manifest>
-        <attribute name="Built-By" value="${user.name}"/>
-        <attribute name="Main-Class" value="${mainclass}"/>
-      </manifest>
-      <rule pattern="org.objectweb.asm.**" result="org.jruby.org.objectweb.asm.@1"/>
-    </jarjar>
-    <antcall target="_osgify-jar_">
-      <param name="bndfile" value="jruby-complete.bnd" />
-      <param name="jar.wrap" value="${dest.lib.dir}/${filename}" />
-      <param name="bar.wrap" value="${dest.lib.dir}/${bilename}" />
-    </antcall>
-
-    <property name="jar-jruby-complete.hasrun" value="true" />
-  </target>
-
-  <target name="test-jar-complete" depends="init,unzip-native-libs,jar-jruby-complete"
-          description="Do some sanity checks on the complete jar.">
-    <java jar="lib/jruby-complete.jar" fork="true" failonerror="true">
-      <arg line="-v test/test_jar_complete.rb"/>
-    </java>
-  </target>
-
-  <target name="dist-jar-complete" depends="jar-jruby-complete">
-    <mkdir dir="${dist.dir}"/>
-    <move file="${dest.lib.dir}/jruby-complete.jar" tofile="${dist.dir}/jruby-complete-${version.jruby}.jar"/>
-    <checksum file="${dist.dir}/jruby-complete-${version.jruby}.jar" algorithm="md5"/>
-    <checksum file="${dist.dir}/jruby-complete-${version.jruby}.jar" algorithm="sha1"/>
-  </target>
-
-  <target name="jar-console" depends="compile" description="Create the jruby graphical console jar">
-    <antcall target="jar-jruby-complete">
-      <param name="mainclass" value="org.jruby.demo.IRBConsole"/>
-      <param name="filename" value="jruby-console.jar"/>
-    </antcall>
-  </target>
-
-  <target name="jar" depends="init" description="Create the jruby.jar file. Used during dev.">
-    <antcall target="jar-jruby" inheritall="true"/>
-  </target>
-  
-  <target name="jar-core" depends="init" description="Create the jruby-core.jar file for distribution. This version uses JarJar to rewrite some packages.">
-    <antcall target="jar-jruby-core" inheritall="true"/>
-  </target>
-  <target name="jar-dist" depends="init" description="Create the jruby.jar file for distribution. This version uses JarJar to rewrite some packages.">
-    <antcall target="jar-jruby-dist" inheritall="true"/>
-  </target>
-  <target name="jar-stdlib" depends="init" description="Create the jruby-stdlib.jar file.">
-    <antcall target="jar-jruby-stdlib" inheritall="true"/>
-  </target>
-  <target name="jar-complete" depends="init" description="Create the jruby-complete.jar file. This version uses JarJar to rewrite some packages.">
-    <antcall target="jar-jruby-complete" inheritall="true"/>
-  </target>
-
-  <target name="compile-test" depends="jar" description="Compile the unit tests">
-    <javac destdir="${test.classes.dir}" deprecation="true" encoding="UTF-8" debug="true"
-           source="${javac.version}" target="${javac.version}" includeantruntime="false">
-      <classpath>
-        <path refid="jruby.execute.classpath"/>
-        <pathelement path="${lib.dir}/jruby.jar"/>
-      </classpath>
-      <src path="${test.dir}"/>
-      <src path="${spec.dir}"/>
-      <patternset refid="java.src.pattern"/>
-    </javac>
-  </target>
-
-  <target name="copy-test-files" depends="compile-test"
-    description="Make tests fails available as resources">
-    <copy todir="${test.classes.dir}">
-      <fileset dir="${test.dir}" includes="org/**/*.rb"/>
-    </copy>
-  </target>
-
-  <target name="compile-stdlib" unless="test">
-    <mkdir dir="${build.dir}/stdlib"/>
-    <echo message="Compiling 1.8 stdlib..."/>
-    <java classname="org.jruby.Main" fork="true" maxmemory="${jruby.launch.memory}" failonerror="true">
-      <classpath refid="jruby.execute.classpath"/>
-      <sysproperty key="jruby.home" value="${basedir}"/>
-      <jvmarg line="-ea ${java.opts}"/>
-      <arg line="--1.8 -I bin/ -S jrubyc --target ${build.dir}/stdlib lib/ruby/1.8"/>
-    </java>
-    <echo message="Compiling 1.9 stdlib..."/>
-    <java classname="org.jruby.Main" fork="true" maxmemory="${jruby.launch.memory}" failonerror="true">
-      <classpath refid="jruby.execute.classpath"/>
-      <sysproperty key="jruby.home" value="${basedir}"/>
-      <jvmarg line="-ea ${java.opts}"/>
-      <arg line="--1.9 -I bin/ -S jrubyc --target ${build.dir}/stdlib lib/ruby/1.9"/>
-    </java>
-  </target>
-
-  <target name="coverage" description="Enable code coverage reporting for built artifacts.">
-    <property name="coverage.enabled" value="true"/>
-  </target>
-
-  <target name="emma" description="Turns on EMMA instrumentation/reporting; use with 'jar' to create an instrumented jar." >
-    <available property="emma.present"
-               classname="com.vladium.app.IAppVersion"
-               classpathref="emma.classpath"/>
-    <taskdef resource="emma_ant.properties" classpathref="emma.classpath" />
-
-    <property name="emma.enabled" value="true" />
-
-    <path id="classes_to_instrument" >
-      <pathelement location="${jruby.classes.dir}" />
-    </path>
-  </target>
-
-  <target name="instrument" depends="emma" if="coverage.enabled">
-    <emma enabled="${emma.enabled}" >
-      <instr instrpathref="classes_to_instrument"
-             mode="overwrite"
-             metadatafile="${test.results.dir}/coverage.emma"
-             merge="true">
-        <filter excludes="*INVOKER*"/>
-      </instr>
-    </emma>
-  </target>
-
-  <target name="coverage-report" description="Generate a coverage report based on aggregated runs." depends="emma">
-    <emma enabled="${emma.enabled}" >
-      <report sourcepath="${src.dir}" >
-        <fileset dir="${test.results.dir}" >
-          <include name="*.emma" />
-        </fileset>
-        <fileset dir="${basedir}" >
-          <include name="*.ec" />
-        </fileset>
-        <html outfile="${test.coverage.results.dir}/coverage.html"/>
-        <xml outfile="${test.coverage.results.dir}/coverage.xml"/>
-      </report>
-    </emma>
-  </target>
-
-  <target name="install-gems" depends="install-dev-gems,install-jruby-launcher-gem"/>
-
-  <condition property="dev.gems.installed">
-    <uptodate>
-      <srcfiles dir="${basedir}" includes="${dev.gems}"/>
-      <chainedmapper>
-        <flattenmapper/>
-        <globmapper from="*.gem" to="${jruby.gem.home}/specifications/*.gemspec"/>
-      </chainedmapper>
-    </uptodate>
-  </condition>
-
-  <target name="install-dev-gems" depends="jar" unless="dev.gems.installed">
-    <java classname="org.jruby.Main" fork="true" maxmemory="${jruby.launch.memory}" failonerror="false">
-      <classpath refid="build.classpath"/>
-      <classpath path="${jruby.classes.dir}"/>
-      <sysproperty key="jruby.home" value="${basedir}"/>
-      <env key="GEM_PATH" value=""/> <!-- to ignore any gems installed in ~/.gem -->
-      <env key="GEM_HOME" value="${basedir}/${jruby.gem.home}"/> <!-- to make sure we are working with JRuby and not RVM's gems -->
-      <arg line="-e 'require %q/rubygems/; require %q/yaml/; puts %Q/Gem.ruby #{Gem.ruby}/; puts %Q/Gem.bindir #{Gem.bindir}/'"/>
-    </java>
-    <java classname="org.jruby.Main" fork="true" maxmemory="${jruby.launch.memory}" failonerror="false">
-      <classpath refid="build.classpath"/>
-      <classpath path="${jruby.classes.dir}"/>
-      <sysproperty key="jruby.home" value="${basedir}"/>
-      <env key="GEM_PATH" value=""/> <!-- to ignore any gems installed in ~/.gem -->
-      <env key="GEM_HOME" value="${basedir}/${jruby.gem.home}"/> <!-- to make sure we are working with JRuby and not RVM's gems -->
-      <arg line="-S gem uninstall --all ${dev.gem.names}"/>
-    </java>
-    <java classname="org.jruby.Main" fork="true" maxmemory="${jruby.launch.memory}" failonerror="true">
-      <classpath refid="build.classpath"/>
-      <classpath path="${jruby.classes.dir}"/>
-      <sysproperty key="jruby.home" value="${basedir}"/>
-      <env key="GEM_PATH" value=""/> <!-- to ignore any gems installed in ~/.gem -->
-      <env key="GEM_HOME" value="${basedir}/${jruby.gem.home}"/> <!-- to make sure we are working with JRuby and not RVM's gems -->
-      <arg line="-S gem install -n ${basedir}/bin ${dev.gems}"/>
-    </java>
-  </target>
-
-  <condition property="jruby-launcher.gem.installed">
-    <or>
-      <os family="windows"/> <!-- windows doesn't need the launcher -->
-      <uptodate>
-        <srcfiles dir="${basedir}" includes="${jruby.launcher.gem}"/>
-        <chainedmapper>
-          <flattenmapper/>
-          <globmapper from="*.gem" to="${jruby.gem.home}/specifications/*.gemspec"/>
-        </chainedmapper>
-      </uptodate>
-    </or>
-  </condition>
-
-  <target name="install-jruby-launcher-gem" depends="jar" unless="jruby-launcher.gem.installed">
-    <java classname="org.jruby.Main" fork="true" maxmemory="${jruby.launch.memory}" failonerror="false">
-      <classpath refid="build.classpath"/>
-      <classpath path="${jruby.classes.dir}"/>
-      <sysproperty key="jruby.home" value="${basedir}"/>
-      <env key="GEM_PATH" value=""/> <!-- to ignore any gems installed in ~/.gem -->
-      <arg line="-S gem uninstall --all jruby-launcher"/>
-    </java>
-    <java classname="org.jruby.Main" fork="true" maxmemory="${jruby.launch.memory}" failonerror="true">
-      <classpath refid="build.classpath"/>
-      <classpath path="${jruby.classes.dir}"/>
-      <sysproperty key="jruby.home" value="${basedir}"/>
-      <env key="PATH" value="${basedir}/lib/ruby/gems/shared/bin:${env.PATH}"/>
-      <env key="GEM_PATH" value=""/> <!-- to ignore any gems installed in ~/.gem -->
-      <arg line="-S gem install ${jruby.launcher.gem}"/>
-    </java>
-  </target>
-
-  <target name="test" depends="
-    copy-test-files,
-    install-gems,
-    run-junit-interpreted-short,
-    test-rake-targets"
-    description="Runs unit tests.">
-  </target>
-  
-  <target name="test-debug" depends="
-    copy-test-files,
-    install-gems,
-    run-junit-interpreted-short-debug,
-    test-rake-targets"
-    description="Runs unit tests, connecting to port 5001 via dt_socket">
-  </target>
-
-  <target name="test-extended" depends="
-    copy-test-files,
-    install-gems,
-    run-junit-compiled,
-    run-junit-embed,
-    test-rake-targets"
-    description="Runs unit tests.">
-  </target>
-
-  <target name="test-compiled" depends="copy-test-files,run-junit-compiled,run-junit-precompiled"/>
-  <target name="test-precompiled" depends="copy-test-files,run-junit-precompiled"/>
-  <target name="test-interpreted" depends="copy-test-files,run-junit-interpreted"/>
-  <target name="test-reflected" depends="copy-test-files,run-junit-reflected-compiled,run-junit-reflected-precompiled,run-junit-reflected-interpreted"/>
-  <target name="test-threadpool" depends="copy-test-files,run-junit-compiled-threadpool,run-junit-precompiled-threadpool,run-junit-interpreted-threadpool"/>
-  
-  <!-- Run tests jitted and with all indy stuff enabled -->
-  <target name="test-compiled-indy" depends="copy-test-files,run-junit-compiled-indy"/>
-
-  <target name="test-all" depends="
-      copy-test-files,
-      install-gems,
-      test-security-manager,
-      run-junit-interpreted,
-      run-junit-compiled,
-      run-junit-precompiled,
-      run-junit-reflected-precompiled,
-      run-junit-interpreted-threadpool,
-      compile-stdlib"
-	  description="Runs unit tests in all modes."/>
-
-  <!-- All junit permutations for 1.8 and 1.9 support -->
-  <target name="run-junit-interpreted">
-    <run-junit-1.8/>
-  </target>
-  <target name="run-junit-reflected-interpreted">
-    <run-junit-1.8 reflection="true"/>
-  </target>
-  <target name="run-junit-compiled">
-    <run-junit-1.8 compile.mode="JIT" jit.threshold="0"/>
-  </target>
-  <target name="run-junit-compiled-indy">
-    <run-junit-1.8 compile.mode="JIT" jit.threshold="0" jvm.flags="-Djruby.invokedynamic.all=true"/>
-  </target>
-  <target name="run-junit-compiled-short">
-    <run-junit-1.8-short compile.mode="JIT" jit.threshold="0"/>
-  </target>
-  <target name="run-junit-interpreted-short">
-    <run-junit-1.8-short/>
-  </target>
-  <target name="run-junit-interpreted-short-debug">
-    <run-junit-1.8-short jvm.flags="-Xdebug -Xrunjdwp:transport=dt_socket,suspend=n,address=5001"/>
-  </target>
-  <target name="run-junit-reflected-compiled">
-    <run-junit-1.8 compile.mode="JIT" jit.threshold="0" reflection="true"/>
-  </target>
-  <target name="run-junit-precompiled">
-    <run-junit-1.8 compile.mode="FORCE" jit.threshold="0"/>
-  </target>
-  <target name="run-junit-reflected-precompiled">
-    <run-junit-1.8 compile.mode="FORCE" jit.threshold="0" reflection="true"/>
-  </target>
-  <target name="run-junit-threadpool" depends="run-junit-interpreted-threadpool,run-junit-compiled-threadpool"/>
-  <target name="run-junit-interpreted-threadpool">
-    <run-junit-1.8 thread.pooling="true"/>
-  </target>
-  <target name="run-junit-compiled-threadpool">
-    <run-junit-1.8 compile.mode="JIT" jit.threshold="0" thread.pooling="true"/>
-  </target>
-  <target name="run-junit-precompiled-threadpool">
-    <run-junit-1.8 compile.mode="FORCE" jit.threshold="0" thread.pooling="true"/>
-  </target>
-  <target name="run-junit-embed" depends="copy-test-files" description="Runs unit embedding API tests.">
-    <run-junit-embed-all/>
-  </target>
-
-  <path id="test.class.path">
-    <pathelement path="${build.lib.dir}/junit.jar"/>
-    <pathelement path="${build.lib.dir}/livetribe-jsr223-2.0.6.jar"/>
-    <pathelement path="${build.lib.dir}/bsf.jar"/>
-    <pathelement path="${build.lib.dir}/commons-logging-1.1.1.jar"/>
-    <pathelement path="${java.class.path}"/>
-    <pathelement path="${lib.dir}/jruby.jar"/>
-    <pathelement location="${test.classes.dir}"/>
-    <pathelement path="${test.dir}/requireTest.jar"/>
-    <pathelement location="${test.dir}"/>
-  </path>
-
-  <macrodef name="run-junit">
-    <attribute name="jruby.version" default="ruby1_8"/>
-    <attribute name="compile.mode" default="OFF"/>
-    <attribute name="jit.threshold" default="20"/>
-    <attribute name="jit.maxsize" default="20"/>
-    <attribute name="jit.max" default="-1"/>
-    <attribute name="objectspace.enabled" default="false"/>
-    <attribute name="thread.pooling" default="false"/>
-    <attribute name="reflection" default="false"/>
-    <attribute name="jvm.flags" default=""/>
-    
-    <element name="junit-tests"/>
-    <sequential>
-      <echo message="compile=@{compile.mode}, jit.threshold=@{jit.threshold}, jit.maxsize=@{jit.maxsize}, jit.max=@{jit.max}, objectspace=@{objectspace.enabled} threadpool=@{thread.pooling} reflection=@{reflection} version=@{jruby.version}"/>
-      <taskdef name="junit" classname="org.apache.tools.ant.taskdefs.optional.junit.JUnitTask" classpath="${build.lib.dir}/junit.jar"/>
-
-      <junit jvm="${jruby.test.jvm}" fork="yes" forkMode="once" haltonfailure="true" dir="${basedir}" maxmemory="${jruby.test.memory}" showoutput="true" timeout="1800000">
-        <env key="RUBYOPT" value=""/>
-        <env key="JRUBY_OPTS" value=""/>
-
-        <classpath refid="test.class.path"/>
-
-        <sysproperty key="java.awt.headless" value="true"/>
-        <sysproperty key="jruby.home" value="${basedir}"/>
-        <sysproperty key="jruby.lib" value="${lib.dir}"/>
-        <sysproperty key="jruby.compile.mode" value="@{compile.mode}"/>
-        <sysproperty key="jruby.jit.threshold" value="@{jit.threshold}"/>
-        <sysproperty key="jruby.jit.maxsize" value="@{jit.maxsize}"/>
-        <sysproperty key="jruby.jit.max" value="@{jit.max}"/>
-        <sysproperty key="jruby.compat.version" value="@{jruby.version}"/>
-        <sysproperty key="jruby.objectspace.enabled" value="@{objectspace.enabled}"/>
-        <sysproperty key="jruby.thread.pool.enabled" value="@{thread.pooling}"/>
-        <sysproperty key="jruby.reflection" value="@{reflection}"/>
-        <sysproperty key="jruby.jit.logging.verbose" value="true"/>
-        <sysproperty key="jruby.compile.lazyHandles" value="true"/>
-
-        <!-- emma coverage tool properties -->
-        <sysproperty key="emma.coverage.out.file" value="${test.results.dir}/coverage.emma" />
-        <sysproperty key="emma.coverage.out.merge" value="true" />
-        <sysproperty key="emma.verbosity.level" value="silent" />
-
-        <syspropertyset refid="test.sysproperties"/>
-
-        <!-- force client VM to improve test run times AND -->
-        <!-- set a larger max permgen, since the tests load a lot of bytecode -->
-        <jvmarg line="-ea ${java.opts} -client -XX:MaxPermSize=${jruby.test.memory.permgen}"/>
-        
-        <!-- additional flags -->
-        <jvmarg line="@{jvm.flags}"/>
-
-        <formatter type="xml"/>
-        <formatter type="brief" usefile="false" />
-
-        <junit-tests/>
-      </junit>
-
-      <junitreport todir="${test.results.dir}">
-        <fileset dir="${test.results.dir}" includes="TEST-*.xml"/>
-        <report format="frames" todir="${html.test.results.dir}"/>
-      </junitreport>
-    </sequential>
-  </macrodef>
-
-  <!-- runs junit tests for 1.8 functionality -->
-  <macrodef name="run-junit-1.8-short">
-    <attribute name="compile.mode" default="OFF"/>
-    <attribute name="jit.threshold" default="20"/>
-    <attribute name="jit.maxsize" default="1000000000"/>
-    <attribute name="reflection" default="false"/>
-    <attribute name="thread.pooling" default="false"/>
-    <attribute name="jvm.flags" default=""/>
-
-    <sequential>
-      <run-junit compile.mode="@{compile.mode}" jit.threshold="@{jit.threshold}" 
-                reflection="@{reflection}" thread.pooling="@{thread.pooling}"
-                jit.maxsize="@{jit.maxsize}" jvm.flags="@{jvm.flags}">
-        <junit-tests>
-          <test name="${test}" if="test"/>
-          <test name="org.jruby.test.JRubyTestSuite" todir="${test.results.dir}" unless="test"/>
-          <test name="org.jruby.test.MRITestSuite" todir="${test.results.dir}" unless="test"/>
-          <test name="org.jruby.test.MainTestSuite" todir="${test.results.dir}" unless="test"/>
-        </junit-tests>
-      </run-junit>
-    </sequential>
-  </macrodef>
-
-  <!-- runs junit tests for 1.8 functionality -->
-  <macrodef name="run-junit-1.8">
-    <attribute name="compile.mode" default="OFF"/>
-    <attribute name="jit.threshold" default="20"/>
-    <attribute name="jit.maxsize" default="1000000000"/>
-    <attribute name="reflection" default="false"/>
-    <attribute name="thread.pooling" default="false"/>
-    <attribute name="objectspace.enabled" default="true"/>
-    <attribute name="jvm.flags" default=""/>
-
-    <sequential>
-      <run-junit compile.mode="@{compile.mode}" jit.threshold="@{jit.threshold}"
-                reflection="@{reflection}" thread.pooling="@{thread.pooling}"
-                jit.maxsize="@{jit.maxsize}" objectspace.enabled="@{objectspace.enabled}"
-                jvm.flags="@{jvm.flags}">
-        <junit-tests>
-          <test name="${test}" if="test"/>
-          <test name="org.jruby.test.JRubyTestSuite" todir="${test.results.dir}" unless="test"/>
-          <test name="org.jruby.test.SlowTestSuite" todir="${test.results.dir}" unless="test"/>
-          <test name="org.jruby.test.MRITestSuite" todir="${test.results.dir}" unless="test"/>
-          <test name="org.jruby.test.RubiconTestSuite" todir="${test.results.dir}" unless="test"/>
-          <test name="org.jruby.test.ObjectSpaceTestSuite" todir="${test.results.dir}" unless="test"/>
-          <test name="org.jruby.test.MainTestSuite" todir="${test.results.dir}" unless="test"/>
-        </junit-tests>
-      </run-junit>
-    </sequential>
-  </macrodef>
-
-  <macrodef name="run-junit-embed-all">
-    <sequential>
-      <taskdef name="junit" classname="org.apache.tools.ant.taskdefs.optional.junit.JUnitTask" classpath="${build.lib.dir}/junit.jar"/>
-      <junit jvm="${jruby.test.jvm}" fork="yes" forkMode="once" haltonfailure="true" dir="${basedir}" maxmemory="${jruby.test.memory}" showoutput="true" timeout="1800000">
-        <classpath refid="test.class.path"/>
-        <syspropertyset refid="test.sysproperties"/>
-        <sysproperty key="jruby.home" value="${basedir}"/>
-        <formatter type="xml"/>
-        <formatter type="brief" usefile="false" />
-        <batchtest fork="yes" todir="${test.results.dir}">
-          <fileset dir="${test.dir}">
-            <include name="org/jruby/embed/**/*Test*.java"/>
-          </fileset>
-        </batchtest>
-      </junit>
-    </sequential>
-  </macrodef>
-
-  <macrodef name="test-security-manager-in">
-    <attribute name="compat.mode" default="--1.8"/>
-    <sequential>
-      <java classname="org.jruby.Main" fork="true" failonerror="true">
-        <classpath refid="test.class.path"/>
-
-        <sysproperty key="java.security.manager" value=""/>
-        <!-- Note the extra '=' in the value, it *is* intentional -->
-        <sysproperty key="java.security.policy" value="=file:test/restricted.policy"/>
-        <sysproperty key="java.awt.headless" value="true"/>
-        <jvmarg line="${java.opts}"/>
-        <arg line="@{compat.mode}"/>
-        <arg line="-ve"/>
-        <arg value="puts 'Restricted policy looks ok'"/>
-      </java>
-    </sequential>
-  </macrodef>
-
-  <target name="test-security-manager" depends="jar-jruby, -test-security-18, -test-security-19"/>
-
-  <target name="-test-security-18">
-    <test-security-manager-in compat.mode="--1.8"/>
-  </target>
-
-  <target name="-test-security-19">
-    <test-security-manager-in compat.mode="--1.9"/>
-  </target>
-
-  <target name="test-rake-targets" depends="init">
-    <rake task="test:rake_targets" objectspace.enabled="false"/>
-  </target>
-
-  <macrodef name="rake">
-    <attribute name="compile.mode" default="OFF"/>
-    <attribute name="jit.threshold" default="20"/>
-    <attribute name="jit.max" default="-1"/>
-    <attribute name="objectspace.enabled" default="true"/>
-    <attribute name="thread.pooling" default="false"/>
-    <attribute name="reflection" default="false"/>
-    <attribute name="inproc" default="true"/>
-    <attribute name="jruby.args" default=""/>
-    <attribute name="task"/>
-    <attribute name="dir" default="${basedir}"/>
-    <attribute name="jvm.args" default="-ea"/>
-
-    <sequential>
-      <echo message="Running rake @{task}"/>
-      <echo message="compile=@{compile.mode}, threshold=@{jit.threshold}, objectspace=@{objectspace.enabled} threadpool=@{thread.pooling} reflection=@{reflection}"/>
-
-      <java classname="org.jruby.Main" fork="true" maxmemory="${jruby.launch.memory}" failonerror="true" dir="@{dir}">
-        <classpath refid="test.class.path"/>
-
-        <jvmarg line="@{jvm.args}"/>
-        <jvmarg line="${java.opts}"/>
-
-        <sysproperty key="jruby.home" value="${basedir}"/>
-        <sysproperty key="jruby.launch.inproc" value="false"/>
-
-        <!-- properties tweaked for individual runs -->
-        <sysproperty key="jruby.compile.mode" value="@{compile.mode}"/>
-        <sysproperty key="jruby.jit.threshold" value="@{jit.threshold}"/>
-        <sysproperty key="jruby.jit.max" value="@{jit.max}"/>
-        <sysproperty key="jruby.objectspace.enabled" value="@{objectspace.enabled}"/>
-        <sysproperty key="jruby.thread.pool.enabled" value="@{thread.pooling}"/>
-        <sysproperty key="jruby.reflection" value="@{reflection}"/>
-        <sysproperty key="jruby.launch.inproc" value="@{inproc}"/>
-        <sysproperty key="emma.coverage.out.file" value="${test.results.dir}/coverage.emma" />
-        <sysproperty key="emma.coverage.out.merge" value="true" />
-        <sysproperty key="emma.verbosity.level" value="silent" />
-
-        <arg line="@{jruby.args} -S rake @{task} ${rake.args}"/>
-        <env key="JRUBY_OPTS" value=""/>
-      </java>
-    </sequential>
-  </macrodef>
-
-  <!-- Utilities to manage rubyspecs/mspec files -->
-  <target name="fetch-stable-specs" depends="init">
-    <rake task="spec:fetch_stable_specs"/>
-  </target>
-  <target name="fetch-latest-specs" depends="init">
-    <rake task="spec:fetch_latest_specs"/>
-  </target>
-
-  <!-- Main spec runs (See rakelib/spec.rake for definitions/descriptions) -->
-  <target name="spec:ci_18" depends="install-gems">
-    <rake task="spec:ci_18"/>
-  </target>
-  <target name="spec:ci_19" depends="install-gems">
-    <rake task="spec:ci_19"/>
-  </target>
-  <target name="spec:ci_interpreted_18_19" depends="install-gems">
-    <rake task="spec:ci_interpreted_18_19"/>
-  </target>
-  <target name="spec:ci_interpreted_18" depends="install-gems">
-    <rake task="spec:ci_interpreted_18"/>
-  </target>
-  <target name="spec:ci_interpreted_19" depends="install-gems">
-    <rake task="spec:ci_interpreted_19"/>
-  </target>
-  <target name="spec:ci_compiled_18" depends="install-gems">
-    <rake task="spec:ci_compiled_18"/>
-  </target>
-  <target name="spec:ci_compiled_19" depends="install-gems">
-    <rake task="spec:ci_compiled_19"/>
-  </target>
-  <target name="spec:ci_precompiled_18" depends="install-gems">
-    <rake task="spec:ci_precompiled_18"/>
-  </target>
-  <target name="spec:ci_precompiled_19" depends="install-gems">
-    <rake task="spec:ci_precompiled_19"/>
-  </target>
-  <target name="spec:ci_all_precompiled_18" depends="install-gems">
-    <rake task="spec:ci_all_precompiled_18"/>
-  </target>
-  <target name="spec:ci_all_precompiled_19" depends="install-gems">
-    <rake task="spec:ci_all_precompiled_19"/>
-  </target>
-  <target name="spec:ci_all_interpreted_18" depends="install-gems">
-    <rake task="spec:ci_all_interpreted_18"/>
-  </target>
-  <target name="spec:ci_all_interpreted_19" depends="install-gems">
-    <rake task="spec:ci_all_interpreted_19"/>
-  </target>
-  <target name="spec:ci_all" depends="install-gems">
-    <rake task="spec:ci_all"/>
-  </target>
-  <target name="spec:ci_latest" depends="install-gems">
-    <rake task="spec:ci_latest"/>
-  </target>
-  <target name="spec:ci_latest_19" depends="install-gems">
-    <rake task="spec:ci_latest_19"/>
-  </target>
-  <target name="spec:ci_cext" depends="install-gems,build-jruby-cext-native">
-    <rake task="spec:ci_cext"/>
-  </target>
-
-  <!-- Old compatibility targets which call to newer Rake-based ones -->
-  <target name="spec" depends="spec:ci_18"/>
-  <target name="spec-ci" depends="spec:ci_18"/>
-  <target name="spec-short" depends="spec:ci_interpreted_18_19"/>
-  <target name="spec-ci-1.9" depends="spec:ci_19"/>
-  <target name="spec-short-1.9" depends="spec:ci_interpreted_19"/>
-  <target name="spec-all" depends="spec:ci_all_precompiled_18"/>
-  <target name="spec-all-interpreted" depends="spec:ci_all_interpreted_18"/>
-
-  <!-- For CI, because target names become filesystem paths with matrix builds -->
-  <target name="spec-ci_interpreted_18" depends="spec:ci_interpreted_18"></target>
-  <target name="spec-ci_interpreted_19" depends="spec:ci_interpreted_19"></target>
-  <target name="spec-ci_compiled_18" depends="spec:ci_compiled_18"></target>
-  <target name="spec-ci_compiled_19" depends="spec:ci_compiled_19"></target>
-  <target name="spec-ci_precompiled_18" depends="spec:ci_precompiled_18"></target>
-  <target name="spec-ci_precompiled_19" depends="spec:ci_precompiled_19"></target>
-
-
-  <!-- latest, unstable specs -->
-  <target name="spec-latest-all" depends="spec:ci_all"/>
-  <target name="spec-latest" depends="spec:ci_latest"/>
-  <target name="spec-cext" depends="spec:ci_cext"/>
-
-  <target name="update-excludes">
-    <java classname="org.jruby.Main" fork="true" maxmemory="${jruby.launch.memory}" failonerror="false" dir="${spec.dir}">
-      <classpath refid="jruby.execute.classpath"/>
-      <sysproperty key="jruby.home" value="${basedir}"/>
-      <sysproperty key="jruby.launch.inproc" value="false"/>
-
-      <arg line="${mspec.dir}/bin/mspec tag"/>
-      <arg line="--add fails --fail -B ${spec.dir}/default.mspec"/>
-    </java>
-  </target>
-
-  <target name="spec-show-excludes" depends="prepare"
-    description="Prints out all currently excluded rubyspecs.">
-    <spec-show-excludes/>
-  </target>
-
-  <target name="spec-show-excludes-1.9" depends="prepare"
-    description="Prints out all currently excluded rubyspecs in 1.9 mode.">
-    <spec-show-excludes spec.mode="1.9"/>
-  </target>
-
-  <macrodef name="spec-show-excludes">
-    <attribute name="spec.mode" default="1.8"/>
-
-    <sequential>
-      <available property="mspec-available" file="${mspec.dir}/bin/mspec"/>
-      <fail unless="mspec-available"
-        message="No rubyspecs found. Download them via 'ant spec'."/>
-
-      <java classname="org.jruby.Main" fork="true" maxmemory="${jruby.launch.memory}" failonerror="false">
-        <classpath refid="jruby.execute.classpath"/>
-        <sysproperty key="jruby.home" value="${basedir}"/>
-        <sysproperty key="jruby.launch.inproc" value="false"/>
-        <arg line="${mspec.dir}/bin/mspec"/>
-        <arg line="-f s -g fails -g critical ${spec.windows.flag} --dry-run"/>
-        <arg line="-T--@{spec.mode}"/>
-        <arg line="-B ${spec.dir}/jruby.@{spec.mode}.mspec"/>
-        <arg value=":ci_files"/>
-      </java>
-    </sequential>
-  </macrodef>
-
-  <macrodef name="fixEOLs">
-    <attribute name="dist-stage-dir" default="${dist.stage.bin.dir}"/>
-    <sequential>
-      <fixcrlf srcdir="@{dist-stage-dir}/bin" excludes="*.bat,*.exe,*.dll" eol="lf"/>
-      <fixcrlf srcdir="@{dist-stage-dir}/bin" includes="*.bat" eol="crlf"/>
-    </sequential>
-  </macrodef>
-
-  <!-- extract native libraries from the jfii*.jar files to a director -->
-  <macrodef name="unzip-native-libs">
-    <attribute name="destination.dir"/>
-    <sequential>
-      <mkdir dir="@{destination.dir}"/>
-      <unzip dest="@{destination.dir}">
-        <fileset dir="build_lib">
-          <include name="jffi-*.jar"/>
-        </fileset>
-        <patternset>
-          <include name="**/libjffi-*.so"/>
-          <include name="**/libjffi-*.a"/>
-          <include name="**/libjffi-*.jnilib"/>
-          <include name="**/jffi-*.dll"/>
-        </patternset>
-        <mapper>
-          <filtermapper>
-            <replacestring from="jni/" to="./"/>
-          </filtermapper>
-        </mapper>
-      </unzip>
-    </sequential>
-  </macrodef>
-
-  <target name="apidocs" depends="prepare"
-          description="Creates the Java API docs">
-    <!-- Run the package_docs.rb script to generate package.html files -->
-    <java classname="org.jruby.Main" fork="true" maxmemory="${jruby.launch.memory}" failonerror="true" dir="${basedir}">
-      <classpath refid="jruby.execute.classpath"/>
-      
-      <sysproperty key="jruby.home" value="${basedir}"/>
-      
-      <arg line="tool/package_docs.rb"/>
-    </java>
-    
-    <javadoc destdir="${api.docs.dir}" author="true" version="true" use="true"
-             windowtitle="JRuby API" source="${javac.version}" useexternalfile="true"
-             encoding="UTF-8" maxmemory="256m">
-      <fileset dir="${src.dir}">
-        <include name="**/*.java"/>
-      </fileset>
-      <arg value="-J-Dfile.encoding=UTF-8"/>
-      <classpath refid="build.classpath"/>
-      <doctitle><![CDATA[<h1>JRuby</h1>]]></doctitle>
-      <bottom><![CDATA[<i>Copyright &#169; 2002-2009 JRuby Team. All Rights Reserved.</i>]]></bottom>
-    </javadoc>
-  </target>
-
-  <patternset id="dist.bindir.files">
-    <exclude name="bin/jruby"/>
-    <include name="bin/*jruby*"/>
-    <include name="bin/*gem*"/>
-    <include name="bin/*ri*"/>
-    <include name="bin/*rdoc*"/>
-    <include name="bin/*irb*"/>
-    <include name="bin/generate_yaml_index.rb"/>
-    <include name="bin/testrb"/>
-    <include name="bin/ast*"/>
-    <include name="bin/spec.bat"/>
-    <include name="bin/rake"/>
-    <include name="bin/rake.bat"/>
-  </patternset>
-
-  <patternset id="dist.lib.files">
-    <include name="lib/ruby/1.8/**"/>
-    <include name="lib/ruby/1.9/**"/>
-    <include name="lib/ruby/shared/**"/>
-  </patternset>
-
-  <patternset id="dist.files">
-    <include name="lib/*"/>
-    <include name="samples/**"/>
-    <include name="docs/**"/>
-    <include name="COPYING*"/>
-    <include name="LICENSE.RUBY"/>
-    <include name="README"/>
-    <exclude name="lib/ruby/**"/>
-    <exclude name="dist/**"/>
-  </patternset>
-
-  <patternset id="dist.bin.files">
-    <patternset refid="dist.files"/>
-    <exclude name="lib/jruby-*.jar"/>
-    <exclude name="lib/emma.jar"/>
-    <exclude name="lib/emma_ant.jar"/>
-    <exclude name="lib/junit.jar"/>
-    <exclude name="lib/jarjar-1.0.jar"/>
-    <exclude name="bench/**"/>
-    <include name="share/**"/>
-  </patternset>
-
-  <patternset id="dist.src.files">
-    <patternset refid="dist.files"/>
-    <exclude name="share/**"/>
-    <include name="bench/**"/>
-    <include name="cext/**"/>
-    <include name="src/**"/>
-    <include name="test/**"/>
-    <exclude name="test/testapp/testapp"/>
-    <exclude name="test/testapp/testapp.exe"/>
-    <include name="spec/**"/>
-    <exclude name="spec/mspec"/>
-    <exclude name="spec/ruby"/>
-    <include name="tool/**"/>
-    <exclude name="tool/nailgun/**"/>
-    <include name="build_lib/**"/>
-    <include name="Rakefile"/>
-    <include name="build.xml"/>
-    <include name="ivy/**"/>
-    <include name="rakelib/**"/>
-    <include name="nbproject/*"/>
-    <include name=".project"/>
-    <include name=".classpath"/>
-    <include name="default.build.properties"/>
-    <include name="jruby.bnd.template"/>
-    <include name="pom.xml"/>
-    <include name="maven/**"/>
-    <include name="gem/**"/>
-    <exclude name="gem/pkg/**"/>
-    <exclude name="gem/lib/jruby*.jar"/>
-    <exclude name="gem/lib/jruby-jars/**"/>
-    <exclude name="lib/jruby*.jar"/>
-  </patternset>
-
-  <!-- note: tool/nailgun/configure must be added separately -->
-  <patternset id="dist.nailgun.files">
-    <include name="tool/nailgun/Makefile.in"/>
-    <include name="tool/nailgun/README.txt"/>
-    <include name="tool/nailgun/ng.exe"/>
-    <include name="tool/nailgun/src/**"/>
-  </patternset>
-
-  <patternset id="dist.jruby-cext-native.files">
-    <include name="**/libjruby-cext.so"/>
-    <include name="**/libjruby-cext.a"/>
-    <include name="**/libjruby-cext.jnilib"/>
-    <include name="**/jruby-cext.dll"/>
-    <include name="**/native/include/**"/>
-  </patternset>
-
-  <target name="dist-bin" depends="install-dev-gems,build-jruby-cext-native">
-    <mkdir dir="${dist.stage.bin.dir}"/>
-    <copy todir="${dist.stage.bin.dir}">
-      <fileset dir="${basedir}">
-        <patternset refid="dist.bindir.files"/>
-        <patternset refid="dist.lib.files"/>
-      </fileset>
-    </copy>
-    <!-- dist-bin by default does not come w/ unix native launcher, so -->
-    <!-- move ${dist.stage.bin.dir}/jruby.bash to ${dist.stage.bin.dir}/jruby -->
-    <move file="${dist.stage.bin.dir}/bin/jruby.bash" tofile="${dist.stage.bin.dir}/bin/jruby"/>
-    <mkdir dir="${dist.stage.bin.dir}/lib/native"/>
-    <copy todir="${dist.stage.bin.dir}">
-      <fileset dir="${basedir}">
-        <!-- So repeated ant dists won't include extra cext copies -->
-        <exclude name="dist/**"/> 
-        <exclude name="build/**"/> 
-        <exclude name="gem/**"/> 
-        <patternset refid="dist.jruby-cext-native.files"/>
-      </fileset>
-    </copy>
-    <unzip-native-libs destination.dir="${dist.stage.bin.dir}/lib/native"/>
-    <fixEOLs dist-stage-dir="${dist.stage.bin.dir}"/>
-    <rake task="install_dist_gems"/>
-    
-    <!-- wipe out jar and run jar-dist here to ensure it's the last thing before tarring
-    see JRUBY-5429. -->
-    <delete file="lib/jruby.jar"/>
-    <antcall target="jar-dist"/>
-    
-    <tar destfile="${dist.dir}/jruby-bin-${version.jruby}.tar.gz" compression="gzip">
-      <tarfileset dir="${dist.stage.bin.dir}" mode="755" prefix="jruby-${version.jruby}">
-        <include name="bin/**"/>
-      </tarfileset>
-      <tarfileset dir="${dist.stage.bin.dir}" prefix="jruby-${version.jruby}">
-        <include name="lib/**"/>
-      </tarfileset>
-      <tarfileset dir="${basedir}" prefix="jruby-${version.jruby}">
-        <patternset refid="dist.bin.files"/>
-      </tarfileset>
-      <tarfileset dir="${basedir}" prefix="jruby-${version.jruby}">
-        <patternset refid="dist.nailgun.files"/>
-      </tarfileset>
-      <tarfileset dir="${basedir}" mode="755" prefix="jruby-${version.jruby}">
-        <include name="tool/nailgun/configure"/>
-      </tarfileset>
-    </tar>
-    <zip destfile="${dist.dir}/jruby-bin-${version.jruby}.zip">
-      <zipfileset dir="${dist.stage.bin.dir}" filemode="755" prefix="jruby-${version.jruby}">
-        <include name="bin/**"/>
-      </zipfileset>
-      <zipfileset dir="${dist.stage.bin.dir}" prefix="jruby-${version.jruby}">
-        <include name="lib/**"/>
-      </zipfileset>
-      <zipfileset dir="${basedir}" prefix="jruby-${version.jruby}">
-        <patternset refid="dist.bin.files"/>
-      </zipfileset>
-      <zipfileset dir="${basedir}" prefix="jruby-${version.jruby}">
-        <patternset refid="dist.nailgun.files"/>
-      </zipfileset>
-      <zipfileset dir="${basedir}" filemode="755" prefix="jruby-${version.jruby}">
-        <include name="tool/nailgun/configure"/>
-      </zipfileset>
-    </zip>
-
-    <checksum file="${dist.dir}/jruby-bin-${version.jruby}.zip" algorithm="md5"/>
-    <checksum file="${dist.dir}/jruby-bin-${version.jruby}.zip" algorithm="sha1"/>
-    <checksum file="${dist.dir}/jruby-bin-${version.jruby}.tar.gz" algorithm="md5"/>
-    <checksum file="${dist.dir}/jruby-bin-${version.jruby}.tar.gz" algorithm="sha1"/>
-  </target>
-
-  <target name="dist-src" depends="jar-dist">
-    <mkdir dir="${dist.stage.src.dir}"/>
-    <copy todir="${dist.stage.src.dir}">
-      <fileset dir="${basedir}">
-        <patternset refid="dist.bindir.files"/>
-        <patternset refid="dist.lib.files"/>
-      </fileset>
-    </copy>
-    <rake task="install_dist_gems['${dist.stage.src.dir}']"/>
-    <fixEOLs dist-stage-dir="${dist.stage.src.dir}"/>
-    <tar destfile="${dist.dir}/jruby-src-${version.jruby}.tar.gz" compression="gzip">
-      <tarfileset dir="${dist.stage.src.dir}" mode="755" prefix="jruby-${version.jruby}">
-        <include name="bin/**"/>
-      </tarfileset>
-      <tarfileset dir="${dist.stage.src.dir}" prefix="jruby-${version.jruby}">
-        <include name="lib/**"/>
-      </tarfileset>
-      <tarfileset dir="${basedir}" prefix="jruby-${version.jruby}">
-        <patternset refid="dist.src.files"/>
-        <patternset refid="dist.nailgun.files"/>
-        <include name="spi/**"/>
-      </tarfileset>
-      <tarfileset dir="${basedir}" mode="755" prefix="jruby-${version.jruby}">
-        <include name="tool/nailgun/configure"/>
-        <include name="test/testapp/testapp"/>
-        <include name="test/testapp/testapp.exe"/>
-        <include name="test/org/jruby/util/shell_launcher_test*"/>
-      </tarfileset>
-    </tar>
-    <zip destfile="${dist.dir}/jruby-src-${version.jruby}.zip">
-      <zipfileset dir="${dist.stage.src.dir}" filemode="755" prefix="jruby-${version.jruby}">
-        <include name="bin/**"/>
-      </zipfileset>
-      <zipfileset dir="${dist.stage.src.dir}" prefix="jruby-${version.jruby}">
-        <include name="lib/**"/>
-      </zipfileset>
-      <zipfileset dir="${basedir}" prefix="jruby-${version.jruby}">
-        <patternset refid="dist.src.files"/>
-        <patternset refid="dist.nailgun.files"/>
-        <include name="spi/**"/>
-      </zipfileset>
-      <zipfileset dir="${basedir}" filemode="755" prefix="jruby-${version.jruby}">
-        <include name="tool/nailgun/configure"/>
-        <include name="test/testapp/testapp"/>
-        <include name="test/testapp/testapp.exe"/>
-        <include name="test/org/jruby/util/shell_launcher_test*"/>
-      </zipfileset>
-    </zip>
-
-    <checksum file="${dist.dir}/jruby-src-${version.jruby}.zip" algorithm="md5"/>
-    <checksum file="${dist.dir}/jruby-src-${version.jruby}.zip" algorithm="sha1"/>
-    <checksum file="${dist.dir}/jruby-src-${version.jruby}.tar.gz" algorithm="md5"/>
-    <checksum file="${dist.dir}/jruby-src-${version.jruby}.tar.gz" algorithm="sha1"/>
-  </target>
-
-  <target name="dist-snapshot" depends="jar-dist">
-    <jar destfile="${lib.dir}/jruby.jar" update="true">
-      <fileset dir="${jruby.classes.dir}">
-        <include name="org/jruby/jruby.properties"/>
-      </fileset>
-    </jar>
-    <property name="jar-up-to-date" value="true"/>
-    <antcall target="dist-bin">
-      <param file="${jruby.classes.dir}/org/jruby/jruby.properties"/>
-    </antcall>
-  </target>
-
-  <target name="dist-snapshot-install-stuff">
-    <unzip dest="${snapshot.install.dir}" src="${dist.dir}/jruby-bin-${version.jruby}.zip"/>
-    <chmod perm="755" file="${snapshot.install.dir}/jruby-${version.jruby}/bin/jruby"/>
-    <exec executable="${snapshot.install.dir}/jruby-${version.jruby}/bin/jruby"
-      dir="${snapshot.install.dir}/jruby-${version.jruby}">
-      <arg value="-v"/>
-      <arg value="-e"/>
-      <arg value="system('rm -f ${snapshot.install.dir}/current &amp;&amp; ln -s ${snapshot.install.dir}/jruby-${version.jruby} ${snapshot.install.dir}/current'); puts 'Successfully installed snapshot'"/>
-    </exec>
-  </target>
-
-  <target name="dist-snapshot-install" depends="dist-snapshot" if="snapshot.install.dir">
-    <antcall target="dist-snapshot-install-stuff">
-      <param file="${jruby.classes.dir}/org/jruby/jruby.properties"/>
-    </antcall>
-  </target>
-
-  <target name="dist" depends="install-dev-gems,dist-bin,dist-src,dist-jar-complete">
-    <rake task="gem"/>
-    <rake task="installer"/>
-  </target>
-
-  <target name="dist-clean">
-    <delete dir="${dist.dir}"/>
-    <delete dir="gem/pkg"/>
-  </target>
-
-  <target name="gem" depends="dist-jar-complete">
-    <rake task="gem"/>
-  </target>
-  <target name="installer">
-    <rake task="installer"/>
-  </target>
-
-  <target name="clean" depends="init" description="Cleans almost everything, leaves downloaded specs">
-    <delete dir="${build.dir}"/>
-    <delete dir="${dist.dir}"/>
-    <delete quiet="false">
-      <fileset dir="${lib.dir}" includes="jruby*.jar"/>
-    </delete>
-    <delete dir="${api.docs.dir}"/>
-    <delete dir="src_gen"/>
-    <antcall target="clean-ng"/>
-    <antcall target="clean-tzdata" />
-  </target>
-
-  <!-- FIXME: Cannot run Rake on clean until minijruby so keep this target -->
-  <target name="clear-specs">
-    <delete dir="${rubyspec.dir}"/>
-    <delete dir="${mspec.dir}"/>
-    <delete file="${rubyspec.tar.file}"/>
-    <delete file="${mspec.tar.file}"/>
-    <delete file="${spec.dir}/rubyspecs.current.revision"/>
-  </target>
-
-  <target name="clean-all" depends="clean, dist-clean, clear-specs" description="Cleans everything, including dist files and specs">
-    <delete dir="build.eclipse"/>
-    <delete dir="lib/native"/>
-  </target>
-
-  <property name="nailgun.home" value="tool/nailgun"/>
-
-  <target name="need-ng">
-    <condition property="should.build.ng">
-      <and>
-        <os family="unix"/>
-=======
     </condition>
     <property name="mac.file.encoding" value="UTF-8"/>
     <propertyset id="test.sysprops.mac">
@@ -1557,7 +72,6 @@
 
     <!-- if ruby.home is not set, use env var -->
     <condition property="ruby.home" value="${env.RUBY_HOME}">
->>>>>>> 3b92ea0c
         <not>
             <isset property="ruby.home"/>
         </not>
@@ -1575,150 +89,6 @@
     <condition property="java.opts" value="${env.JAVA_OPTS}">
         <isset property="env.JAVA_OPTS"/>
     </condition>
-<<<<<<< HEAD
-  </target>
-
-  <target name="clean-ng" depends="need-clean-ng" if="should-clean-ng">
-    <exec executable="${make.cmd}" dir="${nailgun.home}" osfamily="unix" failifexecutionfails="false" output="${dev.null}">
-      <arg value="clean"/>
-    </exec>
-  </target>
-
-  <target name="jruby-nailgun" depends="compile, build-ng"
-    description="Set up JRuby to be run with Nailgun (jruby-ng, jruby-ng-server)">
-    <mkdir dir="${build.dir}/nailmain"/>
-  </target>
-
-  <property name="jruby-cext-native.home" value="cext/src/"/>
-
-  <target name="build-jruby-cext-native" depends="jar"
-    description="Build JRuby cext support">
-    <exec osfamily="unix" executable="${make.cmd}" dir="${jruby-cext-native.home}" failonerror="true">
-      <arg value="JAVA_HOME=${java.home}"/>
-    </exec>
-    <exec osfamily="windows" executable="cmd" dir="${jruby-cext-native.home}" failonerror="true">
-      <arg line='/c sh -c "${make.cmd} CC=gcc JAVA_HOME=${java.home}"'/>
-    </exec>
-  </target>
-
-  <target name="clean-jruby-cext-native" depends="compile"
-    description="Build JRuby cext support">
-    <exec osfamily="unix" executable="${make.cmd}" dir="${jruby-cext-native.home}" failonerror="true">
-      <arg value="dist-clean"/>
-    </exec>
-    <exec osfamily="windows" executable="cmd" dir="${jruby-cext-native.home}" failonerror="true">
-      <arg line='/c sh -c "${make.cmd} dist-clean"'/>
-    </exec>
-  </target>
-
-  <target name="cext" depends="build-jruby-cext-native"/>
-
-  <target name="test-rails-stable" depends="jar">
-    <rake task="test:rails"/>
-  </target>
-  <target name="test-prawn" depends="jar">
-    <rake task="test:prawn"/>
-  </target>
-  <target name="bench-language" depends="jar">
-    <rake task="bench:language"/>
-  </target>
-
-  <target name="fetch-tzdata" description="Fetch tzdata into build/tzdata">
-    <available property="tzdata.present" filepath="${tzdata.builddir}/src" file="tzdata${tzdata.latest.version}.tar.gz" />
-    <mkdir dir="${tzdata.builddir}/src" />
-    <ftp server="${tzdata.ftpserver}"
-         action="get"
-         verbose="yes"
-         passive="yes"
-         userid="anonymous"
-         password="${tzdata.ftp.anonymous.userid}"
-         remotedir="${tzdata.ftp.dir}"
-         newer="yes">
-      <fileset dir="${tzdata.builddir}/src">
-        <include name="tzdata${tzdata.latest.version}.tar.gz" />
-      </fileset>
-    </ftp>
-  </target>
-
-  <target name="expand-tzdata" depends="fetch-tzdata" description="Expand tzdata into build/tzdata">
-    <untar src="${tzdata.builddir}/src/tzdata${tzdata.latest.version}.tar.gz"
-           compression="gzip"
-           dest="${tzdata.builddir}/src"
-    />
-  </target>
-
-  <!-- basically a copy of joda-time's compile.zoneinfo task -->
-  <target name="compile-tzdata" depends="prepare, expand-tzdata" description="Compile tzdata in build/tzdata">
-    <mkdir dir="${tzdata.builddir}/build" />
-    <mkdir dir="${tzdata.builddir}/build/org/joda/time/tz/data" />
-    <echo message="Compiling tzdata version ${tzdata.latest.version}" />
-    <java classname="org.joda.time.tz.ZoneInfoCompiler"
-          fork="true"
-          output="${dev.null}"
-          failonerror="false">
-      <classpath path="${build.lib.dir}/joda-time-${joda.time.version}.jar" />
-      <!-- Override default provider since data directory doesn't exist yet -->
-      <sysproperty key="org.joda.time.DateTimeZone.Provider"
-                   value="org.joda.time.tz.UTCProvider" />
-      <!-- Specify source and destination directories -->
-      <arg line="-src ${tzdata.builddir}/src -dst ${tzdata.builddir}/build/org/joda/time/tz/data" />
-      <!-- Specify all the data files to compile -->
-      <arg value="africa" />
-      <arg value="antarctica" />
-      <arg value="asia" />
-      <arg value="australasia" />
-      <arg value="europe" />
-      <arg value="northamerica" />
-      <arg value="southamerica" />
-      <arg value="pacificnew" />
-      <arg value="etcetera" />
-      <arg value="backward" />
-      <arg value="systemv" />
-    </java>
-    <update-constants tzdata-version="${tzdata.latest.version}"/>
-    <property name="constants.java.is.same" value="true"/>
-  </target>
-
-  <target name="update-tzdata" depends="compile-tzdata" description="Update joda-time's zone info with one we compiled">
-    <jar update="yes" destfile="${build.lib.dir}/joda-time-${joda.time.version}.jar" basedir="${tzdata.builddir}/build" />
-  </target>
-
-  <target name="clean-tzdata" description="Remove files used for updating time zone information">
-    <delete dir="${tzdata.builddir}" failonerror="no" />
-    <echo message="Reset joda-time jar" />
-    <exec osfamily="unix" executable="/bin/sh" failonerror="false" failifexecutionfails="false">
-	  <arg line="-c 'git checkout -- ${build.lib.dir}/joda-time-${joda.time.version}.jar'"/>
-    </exec>
-    <exec osfamily="windows" executable="cmd" failonerror="false" failifexecutionfails="false">
-      <arg line="/c git checkout -- ${build.lib.dir}/joda-time-${joda.time.version}.jar"/>
-    </exec>
-  </target>
-
-  <target name="ci-matrix" depends="clean,jar" description="Run a matrix configuration job from Hudson.">
-    <property name="testtype" value="test"/>
-    <echo>Running ${testtype} build with JDK ${jdk}</echo>
-    <antcall target="${testtype}"/>
-  </target>
-
-  <!-- Related to ir persistence -->
-  <target name="beavertask" unless="beaver.available" description="creates Beaver Ant task">
-    <taskdef name="beaver" classname="beaver.comp.run.AntTask" classpath="${build.lib.dir}/beaver-ant.jar"/>
-    <property name="beaver.available" value="yes"/>
-  </target>
-
-  <target name="jflextask" unless="jflex.available" description="creates JFlex Ant task">
-    <taskdef name="jflex" classname="JFlex.anttask.JFlexTask" classpath="${build.lib.dir}/JFlex.jar"/>
-	<property name="jflex.available" value="yes"/>
-  </target>
-
-  <target name="parser" unless="parser.src.uptodate" depends="beavertask" description="generate parser">
-    <beaver file="${ir.persistence.grammar.path}" />
-  </target>
-
-  <target name="scanner" unless="scanner.src.uptodate" depends="jflextask,beavertask" description="generate scanner">
-    <jflex file="${ir.persistence.lexer.path}" nobak="yes" />
-  </target>
-=======
     <condition property="java.opts" value="-ea">
         <not>
             <isset property="java.opts"/>
@@ -1904,7 +274,7 @@
             description="Compile the source files for the project.">
     </target>
 
-    <target name="compile-jruby" depends="prepare, compile-annotation-binder" unless="compiled">
+    <target name="compile-jruby" depends="prepare, compile-annotation-binder, scanner, parser" unless="compiled">
         <javac destdir="${jruby.classes.dir}" fork="true"
                debug="true" source="${javac.version}" target="${javac.version}"
                deprecation="true" encoding="UTF-8" includeantruntime="true" memorymaximumsize="${jruby.compile.memory}">
@@ -1978,6 +348,7 @@
           ${asm.util.jar}
           ${asm.analysis.jar}
           ${asm.tree.jar}
+          beaver-rt.jar
           bytelist.jar
           jnr-constants.jar
           jline-${jline.version}.jar
@@ -2012,6 +383,7 @@
           yecht.jar
           yydebug.jar
           nailgun-0.7.1.jar
+          perf4j-0.9.16.jar
           jzlib-1.1.0.jar
           invokebinder.jar"/>
 
@@ -2610,5 +982,23 @@
         <echo>Running ${testtype} build with JDK ${jdk}</echo>
         <antcall target="${testtype}"/>
     </target>
->>>>>>> 3b92ea0c
+
+    <!-- Related to ir persistence -->
+    <target name="beavertask" unless="beaver.available" description="creates Beaver Ant task">
+        <taskdef name="beaver" classname="beaver.comp.run.AntTask" classpath="${build.lib.dir}/beaver-ant.jar"/>
+        <property name="beaver.available" value="yes"/>
+    </target>
+
+    <target name="jflextask" unless="jflex.available" description="creates JFlex Ant task">
+        <taskdef name="jflex" classname="JFlex.anttask.JFlexTask" classpath="${build.lib.dir}/JFlex.jar"/>
+	<property name="jflex.available" value="yes"/>
+     </target>
+
+    <target name="parser" unless="parser.src.uptodate" depends="beavertask" description="generate parser">
+        <beaver file="${ir.persistence.grammar.path}" />
+    </target>
+
+    <target name="scanner" unless="scanner.src.uptodate" depends="jflextask,beavertask" description="generate scanner">
+        <jflex file="${ir.persistence.lexer.path}" nobak="yes" />
+    </target>
 </project>