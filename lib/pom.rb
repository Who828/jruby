class ImportedGem
  attr_reader :name, :default_gem, :pom_version_key, :ruby_version, :only_spec

  def initialize( name, pom_version_key, default_gem, ruby_version = nil )
    @name = name
    @default_gem = default_gem
    @pom_version_key = pom_version_key
    @ruby_version = ruby_version
  end

  def version
    if pom_version_key =~ /.version/
      "${#{pom_version_key}}"
    else
      pom_version_key
    end
  end
end

KRYPT_VERSION = '0.0.2'

# the versions are declared in ../pom.xml
default_gems =
  [
   ImportedGem.new( 'jruby-openssl', '0.9.6.dev-SNAPSHOT', true ),
   ImportedGem.new( 'jruby-readline', '1.0.dev-SNAPSHOT', false ),
   ImportedGem.new( 'jruby-ripper', '2.1.0.dev-SNAPSHOT', false, '2.1' ),
   ImportedGem.new( 'rake', 'rake.version', true ),
   ImportedGem.new( 'rdoc', 'rdoc.version', true, '2.1' ),
   ImportedGem.new( 'json', 'json.version', true, '2.1' ),
   ImportedGem.new( 'krypt', KRYPT_VERSION, true ),
   ImportedGem.new( 'krypt-core', KRYPT_VERSION, true ),
   ImportedGem.new( 'krypt-provider-jdk', KRYPT_VERSION, true ),
   ImportedGem.new( 'ffi', '1.9.3', true ),
<<<<<<< HEAD
   ImportedGem.new( 'jar-dependencies', '0.0.8', true )
=======
   ImportedGem.new( 'jar-dependencies', '0.0.9', true )
>>>>>>> b4edc3f4
  ]

project 'JRuby Lib Setup' do
 
  # TODO move those to method to ruby-maven
  class ::Java::JavaIo::File
    def to_pathname
      to_s.gsub( /\\/, '/' )
    end
  end
  class ::Java::JavaLang::String
    def to_pathname
      to_s.gsub( /\\/, '/' )
    end
  end
  class ::String
    def to_pathname
      self.gsub( /\\/, '/' )
    end
  end

  version = File.read( File.join( basedir, '..', 'VERSION' ) ).strip

  model_version '4.0.0'
  id 'jruby-lib'
  inherit "org.jruby:jruby-parent", version
  packaging 'pom'

  properties( 'tesla.dump.pom' => 'pom.xml',
              'tesla.dump.readonly' => true,
              'tesla.version' => '0.1.1',
              'jruby.plugins.version' => '1.0.5',
              'jruby.home' => '${basedir}/..' )

  # just depends on jruby-core so we are sure the jruby.jar is in place
  jar "org.jruby:jruby-core:#{version}"

  repository( :url => 'http://rubygems-proxy.torquebox.org/releases',
              :id => 'rubygems-releases' )

  plugin( :clean,
          :filesets => [ { :directory => '${basedir}/ruby/gems/shared/specifications/default',
                           :includes => [ '*' ] } ] )

  # tell maven to download the respective gem artifacts
  default_gems.each do |g|
    gem g.name, g.version
  end

  # this is not an artifact for maven central
  plugin :deploy, :skip => true

  gem 'ruby-maven', '3.1.1.0.8', :scope => :provided

  execute :install_gems, :package do |ctx|
    require 'fileutils'

    puts "using jruby #{JRUBY_VERSION}"

    target = ctx.project.build.directory.to_pathname
    gem_home = File.join( target, 'rubygems' )
    gems = File.join( gem_home, 'gems' )
    specs = File.join( gem_home, 'specifications' )
    cache = File.join( gem_home, 'cache' )
    jruby_gems = File.join( ctx.project.basedir.to_pathname, 'ruby', 'gems', 'shared' )
    default_specs = File.join( ctx.project.basedir.to_pathname, 'ruby', 'gems', 'shared',
                               'specifications', 'default' )
    bin_stubs = File.join( ctx.project.basedir.to_pathname, 'ruby', 'gems', 'shared',
                           'gems' )
    ruby_dir = File.join( ctx.project.basedir.to_pathname, 'ruby' )
    FileUtils.mkdir_p( default_specs )

    # have an empty openssl.rb so we do not run in trob=uble with not having
    # jopenssl which is part of the default gems
    lib_dir = File.join( target, 'lib' )
    openssl = File.join( lib_dir, 'openssl.rb' )
    FileUtils.mkdir_p( lib_dir )
    File.open( openssl, 'w' )
    $LOAD_PATH.unshift lib_dir

    # since the bouncy castle .jars are version-ed (e.g. bcprov-jdk15on-1.47)
    # make sure we cleanup before adding the ones from the jruby-openssl.gem:
    Dir.glob( File.join( lib_dir, "bc{prov,pkix}*.jar" ) ).each do |f|
      # use this instead of FileUtils.rm_f - issue #1698
      File.delete( f ) if File.exists?( f )
    end

    # now we can require the rubygems staff
    require 'rubygems/installer'
    require 'rubygems/package'

    puts 'install gems unless already installed'
    ctx.project.artifacts.select do |a|
      a.group_id == 'rubygems' || a.group_id == 'org.jruby.gems'
    end.each do |a|
      ghome = a.scope == 'compile' ? gem_home : jruby_gems
      if Dir[ File.join( ghome, 'cache', File.basename( a.file.to_pathname ).sub( /.gem/, '*.gem' ) ) ].empty?
        puts a.file.to_pathname
        # do not set bin_dir since its create absolute symbolic links
        installer = Gem::Installer.new( a.file.to_pathname,
                                        :ignore_dependencies => true,
                                        :install_dir => ghome )
        installer.install
      end
    end

    default_gems.each do |g|
      pom_version = ctx.project.properties.get( g.pom_version_key ) || g.pom_version_key
      version = pom_version.sub( /-SNAPSHOT/, '' )

      # install the gem unless already installed
      if Dir[ File.join( default_specs, "#{g.name}-#{version}*.gemspec" ) ].empty?

        puts
        puts "--- gem #{g.name}-#{version} ---"

        # copy the gem content to shared or to respective
        dir = g.ruby_version || 'shared'
        puts "copy gem content to ruby/#{dir}"
        # assume default require_path
        Dir[ File.join( gems, "#{g.name}-#{version}*", 'lib', '*' ) ].each do |f|
          FileUtils.cp_r( f, File.join( ruby_dir, dir ) )
        end

        # copy bin files if the gem has any
        bin = File.join( gems, "#{g.name}-#{version}", 'bin' )
        if File.exists? bin
          Dir[ File.join( bin, '*' ) ].each do |f|
            puts "copy to bin: #{File.basename( f )}"
            target = File.join( bin_stubs, f.sub( /#{gems}/, '' ) )
            FileUtils.mkdir_p( File.dirname( target ) )
            FileUtils.cp_r( f, target )
          end
        end

        if g.default_gem
          specname = File.basename( Dir[ File.join( specs, "#{g.name}-#{version}*.gemspec" ) ].first )
          puts "copy to specifications/default: #{specname}"

          spec = Gem::Package.new( Dir[ File.join( cache, "#{g.name}-#{version}*.gem" ) ].first ).spec
          File.open( File.join( default_specs, specname ), 'w' ) do |f|
            f.print( spec.to_ruby )
          end
        end
      end
    end

    # patch jruby-openssl - remove file which should be only inside gem
    # use this instead of FileUtils.rm_f - issue #1698
    f = File.join( ruby_dir, 'shared', 'jruby-openssl.rb' )
    File.delete( f ) if File.exists?( f )

    # PATCH krypt
    if KRYPT_VERSION == '0.0.2'
      file = ctx.basedir.to_pathname + '/ruby/shared/krypt/provider.rb'
      content = File.read( file )
      content.sub! /begin(.|[\n])*/, <<EOS
unless java?
  require_relative 'provider/ffi'
end
EOS
      File.open( file, 'w' ) do |f|
        f.print content
      end
    else
      raise "please remove the obsolete PATCH for krypt in lib/pom.rb"
    end

    # we do not want rubygems_plugin.rb within jruby
    f = File.join( ruby_dir, 'shared', 'rubygems_plugin.rb' )
    File.delete( f ) if File.exists?( f )
  end
end<|MERGE_RESOLUTION|>--- conflicted
+++ resolved
@@ -32,11 +32,7 @@
    ImportedGem.new( 'krypt-core', KRYPT_VERSION, true ),
    ImportedGem.new( 'krypt-provider-jdk', KRYPT_VERSION, true ),
    ImportedGem.new( 'ffi', '1.9.3', true ),
-<<<<<<< HEAD
-   ImportedGem.new( 'jar-dependencies', '0.0.8', true )
-=======
    ImportedGem.new( 'jar-dependencies', '0.0.9', true )
->>>>>>> b4edc3f4
   ]
 
 project 'JRuby Lib Setup' do
