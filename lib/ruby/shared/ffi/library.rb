--- conflicted
+++ resolved
@@ -96,11 +96,7 @@
             rescue Exception => ex
               ldscript = false
               if ex.message =~ /(([^ \t()])+\.so([^ \t:()])*):([ \t])*(invalid ELF header|file too short|invalid file format)/
-<<<<<<< HEAD
-                if File.read($1) =~ /GROUP *\( *([^ \)]+) *\)/
-=======
                 if File.read($1) =~ /(?:GROUP|INPUT) *\( *([^ \)]+)/
->>>>>>> ee67ea81
                   libname = $1
                   ldscript = true
                 end
