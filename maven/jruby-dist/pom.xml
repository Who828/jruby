<?xml version="1.0" encoding="UTF-8"?>
<project xsi:schemaLocation="http://maven.apache.org/POM/4.0.0 http://maven.apache.org/xsd/maven-4.0.0.xsd" xmlns="http://maven.apache.org/POM/4.0.0"
    xmlns:xsi="http://www.w3.org/2001/XMLSchema-instance">
  <modelVersion>4.0.0</modelVersion>
  <parent>
    <groupId>org.jruby</groupId>
    <artifactId>jruby-artifacts</artifactId>
<<<<<<< HEAD
    <version>9000.dev-SNAPSHOT</version>
=======
    <version>1.7.15-SNAPSHOT</version>
>>>>>>> b4edc3f4
  </parent>
  <artifactId>jruby-dist</artifactId>
  <packaging>pom</packaging>
  <name>JRuby Dist</name>
  <properties>
    <jruby.home>${basedir}/../..</jruby.home>
    <main.basedir>${project.parent.parent.basedir}</main.basedir>
    <tesla.dump.pom>pom-generated.xml</tesla.dump.pom>
    <tesla.version>0.1.1</tesla.version>
  </properties>
  <build>
    <plugins>
      <plugin>
        <artifactId>maven-dependency-plugin</artifactId>
        <executions>
          <execution>
            <id>unpack jruby-stdlib</id>
            <phase>package</phase>
            <goals>
              <goal>unpack</goal>
            </goals>
            <configuration>
              <stripVersion>true</stripVersion>
              <artifactItems>
                <artifactItem>
                  <groupId>org.jruby</groupId>
                  <artifactId>jruby-stdlib</artifactId>
                  <version>${project.version}</version>
                  <type>jar</type>
                  <overWrite>false</overWrite>
                  <outputDirectory>${project.build.directory}</outputDirectory>
                </artifactItem>
              </artifactItems>
            </configuration>
          </execution>
        </executions>
      </plugin>
      <plugin>
        <artifactId>maven-assembly-plugin</artifactId>
        <version>2.4</version>
        <executions>
          <execution>
            <phase>package</phase>
            <goals>
              <goal>single</goal>
            </goals>
          </execution>
        </executions>
        <configuration>
          <finalName>jruby-dist-9000.dev</finalName>
          <tarLongFileMode>gnu</tarLongFileMode>
          <descriptors>
            <descriptor>src/main/assembly/jruby.xml</descriptor>
          </descriptors>
        </configuration>
      </plugin>
      <plugin>
        <artifactId>maven-invoker-plugin</artifactId>
      </plugin>
      <plugin>
        <groupId>io.tesla.polyglot</groupId>
        <artifactId>tesla-polyglot-maven-plugin</artifactId>
        <version>${tesla.version}</version>
        <executions>
          <execution>
            <id>fix_executable_bits</id>
            <phase>package</phase>
            <goals>
              <goal>execute</goal>
            </goals>
            <configuration>
              <taskId>fix_executable_bits</taskId>
              <nativePom>pom.rb</nativePom>
            </configuration>
          </execution>
        </executions>
        <dependencies>
          <dependency>
            <groupId>io.tesla.polyglot</groupId>
            <artifactId>tesla-polyglot-ruby</artifactId>
            <version>${tesla.version}</version>
          </dependency>
        </dependencies>
      </plugin>
    </plugins>
  </build>
  <profiles>
    <profile>
<<<<<<< HEAD
      <id>release</id>
      <build>
        <plugins>
          <plugin>
            <artifactId>maven-invoker-plugin</artifactId>
            <configuration>
              <pomIncludes>
                <pomInclude>*</pomInclude>
              </pomIncludes>
            </configuration>
          </plugin>
          <plugin>
            <groupId>org.codehaus.mojo</groupId>
            <artifactId>build-helper-maven-plugin</artifactId>
            <executions>
              <execution>
                <phase>pre-integration-test</phase>
                <goals>
                  <goal>attach-artifact</goal>
                </goals>
                <configuration>
                  <artifacts>
                    <artifact>
                      <file>${project.build.directory}/jruby-dist-${project.version}-src.zip</file>
                      <type>zip</type>
                      <classifier>src</classifier>
                    </artifact>
                  </artifacts>
                </configuration>
              </execution>
            </executions>
          </plugin>
          <plugin>
            <artifactId>maven-dependency-plugin</artifactId>
            <executions>
              <execution>
                <id>unpack jruby-dist</id>
                <phase>pre-integration-test</phase>
                <goals>
                  <goal>unpack</goal>
                </goals>
                <configuration>
                  <stripVersion>true</stripVersion>
                  <artifactItems>
                    <artifactItem>
                      <groupId>org.jruby</groupId>
                      <artifactId>jruby-dist</artifactId>
                      <version>${project.version}</version>
                      <type>zip</type>
                      <classifier>src</classifier>
                      <overWrite>false</overWrite>
                      <outputDirectory>${project.build.directory}</outputDirectory>
                    </artifactItem>
                  </artifactItems>
                </configuration>
              </execution>
            </executions>
          </plugin>
          <plugin>
            <groupId>io.tesla.polyglot</groupId>
            <artifactId>tesla-polyglot-maven-plugin</artifactId>
            <version>${tesla.version}</version>
            <executions>
              <execution>
                <id>prepare_sources_for_it</id>
                <phase>pre-integration-test</phase>
                <goals>
                  <goal>execute</goal>
                </goals>
                <configuration>
                  <taskId>prepare_sources_for_it</taskId>
                  <nativePom>pom.rb</nativePom>
                </configuration>
              </execution>
            </executions>
            <dependencies>
              <dependency>
                <groupId>io.tesla.polyglot</groupId>
                <artifactId>tesla-polyglot-ruby</artifactId>
                <version>${tesla.version}</version>
              </dependency>
            </dependencies>
          </plugin>
        </plugins>
      </build>
=======
      <id>gem proxy</id>
      <activation>
        <file>
          <exists>../jruby</exists>
        </file>
      </activation>
      <repositories>
        <repository>
          <id>rubygems-releases</id>
          <url>http://rubygems-proxy.torquebox.org/releases</url>
        </repository>
      </repositories>
>>>>>>> b4edc3f4
    </profile>
    <profile>
      <id>source dist</id>
      <activation>
        <file>
          <exists>../../.git</exists>
        </file>
      </activation>
      <build>
        <plugins>
          <plugin>
            <groupId>io.tesla.polyglot</groupId>
            <artifactId>tesla-polyglot-maven-plugin</artifactId>
            <version>${tesla.version}</version>
            <executions>
              <execution>
                <id>pack_sources</id>
                <phase>package</phase>
                <goals>
                  <goal>execute</goal>
                </goals>
                <configuration>
                  <taskId>pack_sources</taskId>
                  <nativePom>pom.rb</nativePom>
                </configuration>
              </execution>
            </executions>
            <dependencies>
              <dependency>
                <groupId>io.tesla.polyglot</groupId>
                <artifactId>tesla-polyglot-ruby</artifactId>
                <version>${tesla.version}</version>
              </dependency>
            </dependencies>
          </plugin>
        </plugins>
      </build>
    </profile>
  </profiles>
</project><|MERGE_RESOLUTION|>--- conflicted
+++ resolved
@@ -5,11 +5,7 @@
   <parent>
     <groupId>org.jruby</groupId>
     <artifactId>jruby-artifacts</artifactId>
-<<<<<<< HEAD
     <version>9000.dev-SNAPSHOT</version>
-=======
-    <version>1.7.15-SNAPSHOT</version>
->>>>>>> b4edc3f4
   </parent>
   <artifactId>jruby-dist</artifactId>
   <packaging>pom</packaging>
@@ -98,93 +94,6 @@
   </build>
   <profiles>
     <profile>
-<<<<<<< HEAD
-      <id>release</id>
-      <build>
-        <plugins>
-          <plugin>
-            <artifactId>maven-invoker-plugin</artifactId>
-            <configuration>
-              <pomIncludes>
-                <pomInclude>*</pomInclude>
-              </pomIncludes>
-            </configuration>
-          </plugin>
-          <plugin>
-            <groupId>org.codehaus.mojo</groupId>
-            <artifactId>build-helper-maven-plugin</artifactId>
-            <executions>
-              <execution>
-                <phase>pre-integration-test</phase>
-                <goals>
-                  <goal>attach-artifact</goal>
-                </goals>
-                <configuration>
-                  <artifacts>
-                    <artifact>
-                      <file>${project.build.directory}/jruby-dist-${project.version}-src.zip</file>
-                      <type>zip</type>
-                      <classifier>src</classifier>
-                    </artifact>
-                  </artifacts>
-                </configuration>
-              </execution>
-            </executions>
-          </plugin>
-          <plugin>
-            <artifactId>maven-dependency-plugin</artifactId>
-            <executions>
-              <execution>
-                <id>unpack jruby-dist</id>
-                <phase>pre-integration-test</phase>
-                <goals>
-                  <goal>unpack</goal>
-                </goals>
-                <configuration>
-                  <stripVersion>true</stripVersion>
-                  <artifactItems>
-                    <artifactItem>
-                      <groupId>org.jruby</groupId>
-                      <artifactId>jruby-dist</artifactId>
-                      <version>${project.version}</version>
-                      <type>zip</type>
-                      <classifier>src</classifier>
-                      <overWrite>false</overWrite>
-                      <outputDirectory>${project.build.directory}</outputDirectory>
-                    </artifactItem>
-                  </artifactItems>
-                </configuration>
-              </execution>
-            </executions>
-          </plugin>
-          <plugin>
-            <groupId>io.tesla.polyglot</groupId>
-            <artifactId>tesla-polyglot-maven-plugin</artifactId>
-            <version>${tesla.version}</version>
-            <executions>
-              <execution>
-                <id>prepare_sources_for_it</id>
-                <phase>pre-integration-test</phase>
-                <goals>
-                  <goal>execute</goal>
-                </goals>
-                <configuration>
-                  <taskId>prepare_sources_for_it</taskId>
-                  <nativePom>pom.rb</nativePom>
-                </configuration>
-              </execution>
-            </executions>
-            <dependencies>
-              <dependency>
-                <groupId>io.tesla.polyglot</groupId>
-                <artifactId>tesla-polyglot-ruby</artifactId>
-                <version>${tesla.version}</version>
-              </dependency>
-            </dependencies>
-          </plugin>
-        </plugins>
-      </build>
-=======
       <id>gem proxy</id>
       <activation>
         <file>
@@ -197,7 +106,6 @@
           <url>http://rubygems-proxy.torquebox.org/releases</url>
         </repository>
       </repositories>
->>>>>>> b4edc3f4
     </profile>
     <profile>
       <id>source dist</id>
